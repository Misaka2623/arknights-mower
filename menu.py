import json
from multiprocessing import Pipe, Process, freeze_support
import time
import PySimpleGUI as sg
import os
from ruamel.yaml import YAML

from arknights_mower.utils.conf import load_conf, save_conf, load_plan, write_plan
from arknights_mower.utils.log import logger
from arknights_mower.data import agent_list
from arknights_mower.__main__ import main

yaml = YAML()
# confUrl = './conf.yml'
conf = {}
plan = {}
current_plan = {}
operators = {}
global window
buffer = ''
line = 0
half_line_index = 0


<<<<<<< HEAD
def build_plan(url):
=======
# 读取写入配置文件
def load_conf():
    global conf
    global confUrl
    if not os.path.isfile(confUrl):
        open(confUrl, 'w')  # 创建空配置文件
    else:
        with open(confUrl, 'r', encoding='utf8') as c:
            conf = yaml.load(c)
            if conf is None:
                conf = {}
    conf['package_type'] = conf['package_type'] if 'package_type' in conf.keys() else 1
    conf['adb'] = conf['adb'] if 'adb' in conf.keys() else ''
    conf['planFile'] = conf['planFile'] if 'planFile' in conf.keys() else './plan.json'  # 默认排班表地址
    conf['free_blacklist'] = conf['free_blacklist'] if 'free_blacklist' in conf.keys() else ''
    conf['run_mode'] = conf['run_mode'] if 'run_mode' in conf.keys() else 1
    conf['ling_xi'] = conf['ling_xi'] if 'ling_xi' in conf.keys() else 1
    conf['rest_in_full'] = conf['rest_in_full'] if 'rest_in_full' in conf.keys() else ''
    conf['mail_enable'] = conf['mail_enable'] if 'mail_enable' in conf.keys() else 0
    conf['account'] = conf['account'] if 'account' in conf.keys() else ''
    conf['pass_code'] = conf['pass_code'] if 'pass_code' in conf.keys() else ''
    conf['maa_enable'] = conf['maa_enable'] if 'maa_enable' in conf.keys() else 0
    conf['maa_path'] = conf['maa_path'] if 'maa_path' in conf.keys() else ''
    conf['maa_adb_path'] = conf['maa_adb_path'] if 'maa_adb_path' in conf.keys() else ''
    conf['maa_weekly_plan'] = conf['maa_weekly_plan'] if 'maa_weekly_plan' in conf.keys() else [
        {"weekday": "周一", "stage": ['AP-5'], "medicine": 0},
        {"weekday": "周二", "stage": ['CE-6'], "medicine": 0},
        {"weekday": "周三", "stage": ['1-7'], "medicine": 0},
        {"weekday": "周四", "stage": ['AP-5'], "medicine": 0},
        {"weekday": "周五", "stage": ['1-7'], "medicine": 0},
        {"weekday": "周六", "stage": ['AP-5'], "medicine": 0},
        {"weekday": "周日", "stage": ['AP-5'], "medicine": 0}
    ]
    conf['max_resting_count'] = conf['max_resting_count'] if 'max_resting_count' in conf.keys() else 4  # 最大组人数
    conf['drone_count_limit'] = conf['drone_count_limit'] if 'drone_count_limit' in conf.keys() else 92  # 无人机阈值
    conf['run_order_delay'] = conf['run_order_delay'] if 'run_order_delay' in conf.keys() else 10  # 跑单提前10分钟运行
    conf['drone_room'] = conf['drone_room'] if 'drone_room' in conf.keys() else ''  # 无人机使用房间
    conf['enable_party'] = conf['enable_party'] if 'enable_party' in conf.keys() else 1  # 是否启用收取线索


def write_conf():
    global conf
    global confUrl
    with open(confUrl, 'w', encoding='utf8') as c:
        yaml.default_flow_style = False
        yaml.dump(conf, c)


# 读取排班表
def load_plan(url):
>>>>>>> b8f7bf23
    global plan
    global current_plan
    try:
        plan = load_plan(url)
        current_plan = plan[plan['default']]
        conf['planFile'] = url
        for i in range(1, 4):
            for j in range(1, 4):
                window[f'btn_room_{str(i)}_{str(j)}'].update('待建造', button_color=('white', '#4f4945'))
        for key in current_plan:
            if type(current_plan[key]).__name__ == 'list':  # 兼容旧版格式
                current_plan[key] = {'plans': current_plan[key], 'name': ''}
            elif current_plan[key]['name'] == '贸易站':
                window['btn_' + key].update('贸易站', button_color=('#4f4945', '#33ccff'))
            elif current_plan[key]['name'] == '制造站':
                window['btn_' + key].update('制造站', button_color=('#4f4945', '#ffcc00'))
            elif current_plan[key]['name'] == '发电站':
                window['btn_' + key].update('发电站', button_color=('#4f4945', '#ccff66'))
        window['plan_radio_ling_xi_' + str(plan['conf']['ling_xi'])].update(True)
        window['plan_int_max_resting_count'].update(plan['conf']['max_resting_count'])
        window['plan_conf_exhaust_require'].update(plan['conf']['exhaust_require'])
        window['plan_conf_workaholic'].update(plan['conf']['workaholic'])
        window['plan_conf_rest_in_full'].update(plan['conf']['rest_in_full'])
        window['plan_conf_resting_priority'].update(plan['conf']['resting_priority'])
    except Exception as e:
        logger.error(e)
        println('json格式错误！')


# 主页面
def menu():
    global window
    global buffer
    global conf
    global plan
    conf = load_conf()
    plan = load_plan(conf['planFile'])
    sg.theme('LightBlue2')
    # --------主页
    package_type_title = sg.Text('服务器:', size=10)
    package_type_1 = sg.Radio('官服', 'package_type', default=conf['package_type'] == 1,
                              key='radio_package_type_1', enable_events=True)
    package_type_2 = sg.Radio('BiliBili服', 'package_type', default=conf['package_type'] == 2,
                              key='radio_package_type_2', enable_events=True)
    adb_title = sg.Text('adb连接地址:', size=10)
    adb = sg.InputText(conf['adb'], size=60, key='conf_adb', enable_events=True)
    # 黑名单
    free_blacklist_title = sg.Text('宿舍黑名单:', size=10)
    free_blacklist = sg.InputText(conf['free_blacklist'], size=60, key='conf_free_blacklist', enable_events=True)
    # 排班表json
    plan_title = sg.Text('排班表:', size=10)
    plan_file = sg.InputText(conf['planFile'], readonly=True, size=60, key='planFile', enable_events=True)
    plan_select = sg.FileBrowse('...', size=(3, 1), file_types=(("JSON files", "*.json"),))
    # 总开关
    on_btn = sg.Button('开始执行', key='on')
    off_btn = sg.Button('立即停止', key='off', visible=False, button_color='red')
    # 日志栏
    output = sg.Output(size=(150, 25), key='log', text_color='#808069', font=('微软雅黑', 9))

    # --------排班表设置页面
    # 宿舍区
    central = sg.Button('控制中枢', key='btn_central', size=(18, 3), button_color='#303030')
    dormitory_1 = sg.Button('宿舍', key='btn_dormitory_1', size=(18, 2), button_color='#303030')
    dormitory_2 = sg.Button('宿舍', key='btn_dormitory_2', size=(18, 2), button_color='#303030')
    dormitory_3 = sg.Button('宿舍', key='btn_dormitory_3', size=(18, 2), button_color='#303030')
    dormitory_4 = sg.Button('宿舍', key='btn_dormitory_4', size=(18, 2), button_color='#303030')
    central_area = sg.Column([[central], [dormitory_1], [dormitory_2], [dormitory_3], [dormitory_4]])
    # 制造站区
    room_1_1 = sg.Button('待建造', key='btn_room_1_1', size=(12, 2), button_color='#4f4945')
    room_1_2 = sg.Button('待建造', key='btn_room_1_2', size=(12, 2), button_color='#4f4945')
    room_1_3 = sg.Button('待建造', key='btn_room_1_3', size=(12, 2), button_color='#4f4945')
    room_2_1 = sg.Button('待建造', key='btn_room_2_1', size=(12, 2), button_color='#4f4945')
    room_2_2 = sg.Button('待建造', key='btn_room_2_2', size=(12, 2), button_color='#4f4945')
    room_2_3 = sg.Button('待建造', key='btn_room_2_3', size=(12, 2), button_color='#4f4945')
    room_3_1 = sg.Button('待建造', key='btn_room_3_1', size=(12, 2), button_color='#4f4945')
    room_3_2 = sg.Button('待建造', key='btn_room_3_2', size=(12, 2), button_color='#4f4945')
    room_3_3 = sg.Button('待建造', key='btn_room_3_3', size=(12, 2), button_color='#4f4945')
    left_area = sg.Column([[room_1_1, room_1_2, room_1_3],
                           [room_2_1, room_2_2, room_2_3],
                           [room_3_1, room_3_2, room_3_3]])
    # 功能区
    meeting = sg.Button('会客室', key='btn_meeting', size=(24, 2), button_color='#303030')
    factory = sg.Button('加工站', key='btn_factory', size=(24, 2), button_color='#303030')
    contact = sg.Button('办公室', key='btn_contact', size=(24, 2), button_color='#303030')
    right_area = sg.Column([[meeting], [factory], [contact]])

    setting_layout = [
        [sg.Column([[sg.Text('设施类别:'), sg.InputCombo(['贸易站', '制造站', '发电站'], size=12, key='station_type')]],
                   key='station_type_col', visible=False)]]
    # 排班表设置标签
    for i in range(1, 6):
        set_area = sg.Column([[sg.Text('干员：'),
                               sg.Combo(['Free'] + agent_list, size=20, key='agent' + str(i), change_submits=True),
                               sg.Text('组：'),
                               sg.InputText('', size=15, key='group' + str(i)),
                               sg.Text('替换：'),
                               sg.InputText('', size=30, key='replacement' + str(i))
                               ]], key='setArea' + str(i), visible=False)
        setting_layout.append([set_area])
    setting_layout.append(
        [sg.Button('保存', key='savePlan', visible=False), sg.Button('清空', key='clearPlan', visible=False)])
    setting_area = sg.Column(setting_layout, element_justification="center",
                             vertical_alignment="bottom",
                             expand_x=True)

    # --------高级设置页面
    start_automatically = sg.Checkbox('启动mower时自动开始任务', default=conf['start_automatically'],
                                      key='conf_start_automatically', enable_events=True)
    run_mode_title = sg.Text('运行模式：', size=25)
    run_mode_1 = sg.Radio('换班模式', 'run_mode', default=conf['run_mode'] == 1,
                          key='radio_run_mode_1', enable_events=True)
    run_mode_2 = sg.Radio('仅跑单模式', 'run_mode', default=conf['run_mode'] == 2,
                          key='radio_run_mode_2', enable_events=True)
    ling_xi_title = sg.Text('令夕模式（令夕上班时起作用）：', size=25)
<<<<<<< HEAD
    ling_xi_1 = sg.Radio('感知信息', 'ling_xi', default=plan['conf']['ling_xi'] == 1,
                         key='plan_radio_ling_xi_1', enable_events=True)
    ling_xi_2 = sg.Radio('人间烟火', 'ling_xi', default=plan['conf']['ling_xi'] == 2,
                         key='plan_radio_ling_xi_2', enable_events=True)
    ling_xi_3 = sg.Radio('均衡模式', 'ling_xi', default=plan['conf']['ling_xi'] == 3,
                         key='plan_radio_ling_xi_3', enable_events=True)
    enable_party_title = sg.Text('线索收集：', size=25)
    enable_party_1 = sg.Radio('启用', 'enable_party', default=conf['enable_party'] == 1,
                              key='radio_enable_party_1', enable_events=True)
    enable_party_0 = sg.Radio('禁用', 'enable_party', default=conf['enable_party'] == 0,
                              key='radio_enable_party_0', enable_events=True)
=======
    ling_xi_1 = sg.Radio('感知信息', 'ling_xi', default=conf['ling_xi'] == 1,
                         key='radio_ling_xi_1', enable_events=True)
    ling_xi_2 = sg.Radio('人间烟火', 'ling_xi', default=conf['ling_xi'] == 2,
                         key='radio_ling_xi_2', enable_events=True)
    ling_xi_3 = sg.Radio('均衡模式', 'ling_xi', default=conf['ling_xi'] == 3,
                         key='radio_ling_xi_3', enable_events=True)
    enable_party_title = sg.Text('线索收集：', size=25)
    enable_party_1 = sg.Radio('启用', 'enable_party', default=conf['enable_party'] == 1,
                             key='radio_enable_party_1', enable_events=True)
    enable_party_0 = sg.Radio('禁用', 'enable_party', default=conf['enable_party'] == 0,
                             key='radio_enable_party_0', enable_events=True)
>>>>>>> b8f7bf23
    max_resting_count_title = sg.Text('最大组人数：', size=25, key='max_resting_count_title')
    max_resting_count = sg.InputText(plan['conf']['max_resting_count'], size=5,
                                     key='plan_int_max_resting_count', enable_events=True)
    drone_count_limit_title = sg.Text('无人机使用阈值：', size=25, key='drone_count_limit_title')
    drone_count_limit = sg.InputText(conf['drone_count_limit'], size=5,
                                     key='int_drone_count_limit', enable_events=True)
    run_order_delay_title = sg.Text('跑单前置延时(分钟)：', size=25, key='run_order_delay_title')
    run_order_delay = sg.InputText(conf['run_order_delay'], size=5,
                                   key='int_run_order_delay', enable_events=True)
    drone_room_title = sg.Text('无人机使用房间（room_X_X）：', size=25, key='drone_room_title')
    reload_room_title = sg.Text('搓玉补货房间（逗号分隔房间名）：', size=25, key='reload_room_title')
    drone_room = sg.InputText(conf['drone_room'], size=15,
                              key='conf_drone_room', enable_events=True)
    reload_room = sg.InputText(conf['reload_room'], size=30,
                               key='conf_reload_room', enable_events=True)
    rest_in_full_title = sg.Text('需要回满心情的干员：', size=25)
    rest_in_full = sg.InputText(plan['conf']['rest_in_full'], size=60,
                                key='plan_conf_rest_in_full', enable_events=True)

    exhaust_require_title = sg.Text('需用尽心情的干员：', size=25)
    exhaust_require = sg.InputText(plan['conf']['exhaust_require'], size=60,
                                   key='plan_conf_exhaust_require', enable_events=True)

    workaholic_title = sg.Text('0心情工作的干员：', size=25)
    workaholic = sg.InputText(plan['conf']['workaholic'], size=60,
                                   key='plan_conf_workaholic', enable_events=True)

    resting_priority_title = sg.Text('宿舍低优先级干员：', size=25)
    resting_priority = sg.InputText(plan['conf']['resting_priority'], size=60,
                                    key='plan_conf_resting_priority', enable_events=True)
    # --------外部调用设置页面
    # mail
    mail_enable_1 = sg.Radio('启用', 'mail_enable', default=conf['mail_enable'] == 1,
                             key='radio_mail_enable_1', enable_events=True)
    mail_enable_0 = sg.Radio('禁用', 'mail_enable', default=conf['mail_enable'] == 0,
                             key='radio_mail_enable_0', enable_events=True)
    account_title = sg.Text('QQ邮箱', size=25)
    account = sg.InputText(conf['account'], size=60, key='conf_account', enable_events=True)
    pass_code_title = sg.Text('授权码', size=25)
    pass_code = sg.Input(conf['pass_code'], size=60, key='conf_pass_code', enable_events=True, password_char='*')
    mail_frame = sg.Frame('邮件提醒',
                          [[mail_enable_1, mail_enable_0], [account_title, account], [pass_code_title, pass_code]])
    # maa

    maa_enable_1 = sg.Radio('启用', 'maa_enable', default=conf['maa_enable'] == 1,
                            key='radio_maa_enable_1', enable_events=True)
    maa_enable_0 = sg.Radio('禁用', 'maa_enable', default=conf['maa_enable'] == 0,
                            key='radio_maa_enable_0', enable_events=True)
    maa_rg_title = sg.Text('肉鸽：', size=10)
    maa_rg_enable_1 = sg.Radio('启用', 'maa_rg_enable', default=conf['maa_rg_enable'] == 1,
                            key='radio_maa_rg_enable_1', enable_events=True)
    maa_rg_enable_0 = sg.Radio('禁用', 'maa_rg_enable', default=conf['maa_rg_enable'] == 0,
                            key='radio_maa_rg_enable_0', enable_events=True)
    maa_path_title = sg.Text('MAA地址', size=25)
    maa_path = sg.InputText(conf['maa_path'], size=60, key='conf_maa_path', enable_events=True)
    maa_adb_path_title = sg.Text('adb地址', size=25)
    maa_adb_path = sg.InputText(conf['maa_adb_path'], size=60, key='conf_maa_adb_path', enable_events=True)
    maa_weekly_plan_title = sg.Text('周计划', size=25)
    maa_layout = [[maa_enable_1, maa_enable_0],[maa_rg_title,maa_rg_enable_1,maa_rg_enable_0], [maa_path_title, maa_path], [maa_adb_path_title, maa_adb_path],
                  [maa_weekly_plan_title]]
    for i, v in enumerate(conf['maa_weekly_plan']):
        maa_layout.append([
            sg.Text(f"-- {v['weekday']}:", size=15),
            sg.Text('关卡:', size=5),
            sg.InputText(",".join(v['stage']), size=15, key='maa_weekly_plan_stage_' + str(i), enable_events=True),
            sg.Text('理智药:', size=10),
            sg.Spin([l for l in range(0, 999)], initial_value=v['medicine'], size=5,
                    key='maa_weekly_plan_medicine_' + str(i), enable_events=True, readonly=True)
        ])

    maa_frame = sg.Frame('MAA', maa_layout)
    # --------组装页面
    main_tab = sg.Tab('  主页  ', [[package_type_title, package_type_1, package_type_2],
                                 [adb_title, adb],
                                 [free_blacklist_title, free_blacklist],
                                 [plan_title, plan_file, plan_select],
                                 [output],
                                 [on_btn, off_btn]])

    plan_tab = sg.Tab('  排班表 ', [[left_area, central_area, right_area], [setting_area]], element_justification="center")
    setting_tab = sg.Tab('  高级设置 ',
<<<<<<< HEAD
                         [
                          [run_mode_title, run_mode_1, run_mode_2], [ling_xi_title, ling_xi_1, ling_xi_2, ling_xi_3],
                          [enable_party_title, enable_party_1, enable_party_0],
=======
                         [[run_mode_title, run_mode_1, run_mode_2], [ling_xi_title, ling_xi_1, ling_xi_2, ling_xi_3],
                          [enable_party_title,enable_party_1,enable_party_0],
>>>>>>> b8f7bf23
                          [max_resting_count_title, max_resting_count, sg.Text('', size=16), run_order_delay_title,
                           run_order_delay],
                          [drone_room_title, drone_room, sg.Text('', size=7), drone_count_limit_title,
                           drone_count_limit],
                          [reload_room_title, reload_room],
                          [rest_in_full_title, rest_in_full],
                          [exhaust_require_title, exhaust_require],
                          [workaholic_title,workaholic],
                          [resting_priority_title, resting_priority],
                          [start_automatically],
                          ], pad=((10, 10), (10, 10)))

    other_tab = sg.Tab('  外部调用 ',
                       [[mail_frame], [maa_frame]], pad=((10, 10), (10, 10)))
    window = sg.Window('Mower', [[sg.TabGroup([[main_tab, plan_tab, setting_tab, other_tab]], border_width=0,
                                              tab_border_width=0, focus_color='#bcc8e5',
                                              selected_background_color='#d4dae8', background_color='#aab6d3',
                                              tab_background_color='#aab6d3')]], font='微软雅黑', finalize=True,
                       resizable=False)
    build_plan(conf['planFile'])
    btn = None
    bind_scirpt()  # 为基建布局左边的站点排序绑定事件
    drag_task = DragTask()
    if conf['start_automatically']:
        start()
    while True:
        event, value = window.Read()
        if event == sg.WIN_CLOSED:
            break
        if event.endswith('-script'):  # 触发事件，进行处理
            run_script(event[:event.rindex('-')], drag_task)
            continue
        drag_task.clear()  # 拖拽事件连续不间断，若未触发事件，则初始化

        if event.startswith('plan_conf_'):  # plan_conf开头，为字符串输入的排班表配置
            key = event[10:]
            plan['conf'][key] = window[event].get().strip()
        elif event.startswith('plan_int_'):  # plan_int开头，为数值型输入的配置
            key = event[9:]
            try:
                plan['conf'][key] = int(window[event].get().strip())
            except ValueError:
                println(f'[{window[key + "_title"].get()}]需为数字')
        elif event.startswith('plan_radio_'):
            v_index = event.rindex('_')
            plan['conf'][event[11:v_index]] = int(event[v_index + 1:])
        elif event.startswith('conf_'):  # conf开头，为字符串输入的配置
            key = event[5:]
            value = window[event].get()
            conf[key] = value.strip() if isinstance(value, str) else value
        elif event.startswith('int_'):  # int开头，为数值型输入的配置
            key = event[4:]
            try:
                conf[key] = int(window[event].get().strip())
            except ValueError:
                println(f'[{window[key + "_title"].get()}]需为数字')
        elif event.startswith('radio_'):
            v_index = event.rindex('_')
            conf[event[6:v_index]] = int(event[v_index + 1:])
        elif event == 'planFile' and plan_file.get() != conf['planFile']:  # 排班表
            write_plan(plan, conf['planFile'])
            build_plan(plan_file.get())
            plan_file.update(conf['planFile'])
        elif event.startswith('maa_weekly_plan_stage_'):  # 关卡名
            v_index = event.rindex('_')
            conf['maa_weekly_plan'][int(event[v_index + 1:])]['stage'] = [window[event].get()]
        elif event.startswith('maa_weekly_plan_medicine_'):  # 体力药
            v_index = event.rindex('_')
            conf['maa_weekly_plan'][int(event[v_index + 1:])]['medicine'] = int(window[event].get())
        elif event.startswith('btn_'):  # 设施按钮
            btn = event
            init_btn(event)
        elif event.endswith('-agent_change'):  # 干员填写
            input_agent = window[event[:event.rindex('-')]].get().strip()
            window[event[:event.rindex('-')]].update(value=input_agent, values=list(
                filter(lambda s: input_agent in s, ['Free'] + agent_list)))
        elif event.startswith('agent'):
            input_agent = window[event].get().strip()
            window[event].update(value=input_agent,
                                 values=list(filter(lambda s: input_agent in s, ['Free'] + agent_list)))
        elif event == 'savePlan':  # 保存设施信息
            save_btn(btn)
        elif event == 'clearPlan':  # 清空当前设施信息
            clear_btn(btn)
        elif event == 'on':
            start()
        elif event == 'off':
            println('停止运行')
            child_conn.close()
            main_thread.terminate()
            on_btn.update(visible=True)
            off_btn.update(visible=False)

    window.close()
    save_conf(conf)
    write_plan(plan, conf['planFile'])


def start():
    global main_thread, child_conn
    window['on'].update(visible=False)
    window['off'].update(visible=True)
    clear()
    parent_conn, child_conn = Pipe()
    main_thread = Process(target=main, args=(conf, plan, operators, child_conn), daemon=True)
    main_thread.start()
    window.perform_long_operation(lambda: recv(parent_conn), 'recv')



def bind_scirpt():
    for i in range(3):
        for j in range(3):
            event = f'btn_room_{str(i + 1)}_{str(j + 1)}'
            window[event].bind("<B1-Motion>", "-motion-script")
            window[event].bind("<ButtonRelease-1>", "-ButtonRelease-script")
            window[event].bind("<Enter>", "-Enter-script")
    for i in range(5):
        event = f'agent{str(i + 1)}'
        window[event].bind("<Key>", "-agent_change")


def run_script(event, drag_task):
    # logger.info(f"{event}:{drag_task}")
    if event.endswith('-motion'):  # 拖拽事件，标志拖拽开始
        if drag_task.step == 0 or drag_task.step == 2:  # 若为2说明拖拽结束未进入其他元素，则初始化
            drag_task.btn = event[:event.rindex('-')]  # 记录初始按钮
            drag_task.step = 1  # 初始化键位，并推进任务步骤
    elif event.endswith('-ButtonRelease'):  # 松开按钮事件，标志着拖拽结束
        if drag_task.step == 1:
            drag_task.step = 2  # 推进任务步骤
    elif event.endswith('-Enter'):  # 进入元素事件，拖拽结束鼠标若在其他元素，会进入此事件
        if drag_task.step == 2:
            drag_task.new_btn = event[:event.rindex('-')]  # 记录需交换的按钮
            switch_plan(drag_task)
            drag_task.clear()
        else:
            drag_task.clear()


def switch_plan(drag_task):
    key1 = drag_task.btn[4:]
    key2 = drag_task.new_btn[4:]
    value1 = current_plan[key1] if key1 in current_plan else None;
    value2 = current_plan[key2] if key2 in current_plan else None;
    if value1 is not None:
        current_plan[key2] = value1
    elif key2 in current_plan:
        current_plan.pop(key2)
    if value2 is not None:
        current_plan[key1] = value2
    elif key1 in current_plan:
        current_plan.pop(key1)
    write_plan(plan, conf['planFile'])
    build_plan(conf['planFile'])


def init_btn(event):
    room_key = event[4:]
    station_name = current_plan[room_key]['name'] if room_key in current_plan.keys() else ''
    plans = current_plan[room_key]['plans'] if room_key in current_plan.keys() else []
    if room_key.startswith('room'):
        window['station_type_col'].update(visible=True)
        window['station_type'].update(station_name)
        visible_cnt = 3  # 设施干员需求数量
    else:
        if room_key == 'meeting':
            visible_cnt = 2
        elif room_key == 'factory' or room_key == 'contact':
            visible_cnt = 1
        else:
            visible_cnt = 5
        window['station_type_col'].update(visible=False)
        window['station_type'].update('')
    window['savePlan'].update(visible=True)
    window['clearPlan'].update(visible=True)
    for i in range(1, 6):
        if i > visible_cnt:
            window['setArea' + str(i)].update(visible=False)
            window['agent' + str(i)].update('')
            window['group' + str(i)].update('')
            window['replacement' + str(i)].update('')
        else:
            window['setArea' + str(i)].update(visible=True)
            window['agent' + str(i)].update(plans[i - 1]['agent'] if len(plans) >= i else '')
            window['group' + str(i)].update(plans[i - 1]['group'] if len(plans) >= i else '')
            window['replacement' + str(i)].update(','.join(plans[i - 1]['replacement']) if len(plans) >= i else '')


def save_btn(btn):
    plan1 = {'name': window['station_type'].get(), 'plans': []}
    for i in range(1, 6):
        agent = window['agent' + str(i)].get()
        group = window['group' + str(i)].get()
        replacement = list(filter(None, window['replacement' + str(i)].get().replace('，', ',').split(',')))
        if agent != '':
            plan1['plans'].append({'agent': agent, 'group': group, 'replacement': replacement})
        elif btn.startswith('btn_dormitory'):  # 宿舍
            plan1['plans'].append({'agent': 'Free', 'group': '', 'replacement': []})
    current_plan[btn[4:]] = plan1
    write_plan(plan, conf['planFile'])
    build_plan(conf['planFile'])


def clear_btn(btn):
    if btn[4:] in current_plan:
        current_plan.pop(btn[4:])
    init_btn(btn)
    write_plan(plan, conf['planFile'])
    build_plan(conf['planFile'])


# 接收推送
def recv(pipe):
    try:
        while True:
            msg = pipe.recv()
            if msg['type'] == 'log':
                println(msg['data'])
            elif msg['type'] == 'operators':
                global operators
                operators = msg['data']
    except EOFError:
        pipe.close()


def println(msg):
    global buffer
    global line
    global half_line_index
    maxLen = 500  # 最大行数
    buffer = f'{buffer}\n{time.strftime("%m-%d %H:%M:%S")} {msg}'.strip()
    window['log'].update(value=buffer)
    if line == maxLen // 2:
        half_line_index = len(buffer)
    if line >= maxLen:
        buffer = buffer[half_line_index:]
        line = maxLen // 2
    else:
        line += 1


# 清空输出栏
def clear():
    global buffer
    global line
    buffer = ''
    window['log'].update(value=buffer)
    line = 0


class DragTask:
    def __init__(self):
        self.btn = None
        self.new_btn = None
        self.step = 0

    def clear(self):
        self.btn = None
        self.new_btn = None
        self.step = 0

    def __repr__(self):
        return f"btn:{self.btn},new_btn:{self.new_btn},step:{self.step}"


if __name__ == '__main__':
    freeze_support()
    menu()<|MERGE_RESOLUTION|>--- conflicted
+++ resolved
@@ -22,60 +22,7 @@
 half_line_index = 0
 
 
-<<<<<<< HEAD
 def build_plan(url):
-=======
-# 读取写入配置文件
-def load_conf():
-    global conf
-    global confUrl
-    if not os.path.isfile(confUrl):
-        open(confUrl, 'w')  # 创建空配置文件
-    else:
-        with open(confUrl, 'r', encoding='utf8') as c:
-            conf = yaml.load(c)
-            if conf is None:
-                conf = {}
-    conf['package_type'] = conf['package_type'] if 'package_type' in conf.keys() else 1
-    conf['adb'] = conf['adb'] if 'adb' in conf.keys() else ''
-    conf['planFile'] = conf['planFile'] if 'planFile' in conf.keys() else './plan.json'  # 默认排班表地址
-    conf['free_blacklist'] = conf['free_blacklist'] if 'free_blacklist' in conf.keys() else ''
-    conf['run_mode'] = conf['run_mode'] if 'run_mode' in conf.keys() else 1
-    conf['ling_xi'] = conf['ling_xi'] if 'ling_xi' in conf.keys() else 1
-    conf['rest_in_full'] = conf['rest_in_full'] if 'rest_in_full' in conf.keys() else ''
-    conf['mail_enable'] = conf['mail_enable'] if 'mail_enable' in conf.keys() else 0
-    conf['account'] = conf['account'] if 'account' in conf.keys() else ''
-    conf['pass_code'] = conf['pass_code'] if 'pass_code' in conf.keys() else ''
-    conf['maa_enable'] = conf['maa_enable'] if 'maa_enable' in conf.keys() else 0
-    conf['maa_path'] = conf['maa_path'] if 'maa_path' in conf.keys() else ''
-    conf['maa_adb_path'] = conf['maa_adb_path'] if 'maa_adb_path' in conf.keys() else ''
-    conf['maa_weekly_plan'] = conf['maa_weekly_plan'] if 'maa_weekly_plan' in conf.keys() else [
-        {"weekday": "周一", "stage": ['AP-5'], "medicine": 0},
-        {"weekday": "周二", "stage": ['CE-6'], "medicine": 0},
-        {"weekday": "周三", "stage": ['1-7'], "medicine": 0},
-        {"weekday": "周四", "stage": ['AP-5'], "medicine": 0},
-        {"weekday": "周五", "stage": ['1-7'], "medicine": 0},
-        {"weekday": "周六", "stage": ['AP-5'], "medicine": 0},
-        {"weekday": "周日", "stage": ['AP-5'], "medicine": 0}
-    ]
-    conf['max_resting_count'] = conf['max_resting_count'] if 'max_resting_count' in conf.keys() else 4  # 最大组人数
-    conf['drone_count_limit'] = conf['drone_count_limit'] if 'drone_count_limit' in conf.keys() else 92  # 无人机阈值
-    conf['run_order_delay'] = conf['run_order_delay'] if 'run_order_delay' in conf.keys() else 10  # 跑单提前10分钟运行
-    conf['drone_room'] = conf['drone_room'] if 'drone_room' in conf.keys() else ''  # 无人机使用房间
-    conf['enable_party'] = conf['enable_party'] if 'enable_party' in conf.keys() else 1  # 是否启用收取线索
-
-
-def write_conf():
-    global conf
-    global confUrl
-    with open(confUrl, 'w', encoding='utf8') as c:
-        yaml.default_flow_style = False
-        yaml.dump(conf, c)
-
-
-# 读取排班表
-def load_plan(url):
->>>>>>> b8f7bf23
     global plan
     global current_plan
     try:
@@ -190,7 +137,6 @@
     run_mode_2 = sg.Radio('仅跑单模式', 'run_mode', default=conf['run_mode'] == 2,
                           key='radio_run_mode_2', enable_events=True)
     ling_xi_title = sg.Text('令夕模式（令夕上班时起作用）：', size=25)
-<<<<<<< HEAD
     ling_xi_1 = sg.Radio('感知信息', 'ling_xi', default=plan['conf']['ling_xi'] == 1,
                          key='plan_radio_ling_xi_1', enable_events=True)
     ling_xi_2 = sg.Radio('人间烟火', 'ling_xi', default=plan['conf']['ling_xi'] == 2,
@@ -202,19 +148,6 @@
                               key='radio_enable_party_1', enable_events=True)
     enable_party_0 = sg.Radio('禁用', 'enable_party', default=conf['enable_party'] == 0,
                               key='radio_enable_party_0', enable_events=True)
-=======
-    ling_xi_1 = sg.Radio('感知信息', 'ling_xi', default=conf['ling_xi'] == 1,
-                         key='radio_ling_xi_1', enable_events=True)
-    ling_xi_2 = sg.Radio('人间烟火', 'ling_xi', default=conf['ling_xi'] == 2,
-                         key='radio_ling_xi_2', enable_events=True)
-    ling_xi_3 = sg.Radio('均衡模式', 'ling_xi', default=conf['ling_xi'] == 3,
-                         key='radio_ling_xi_3', enable_events=True)
-    enable_party_title = sg.Text('线索收集：', size=25)
-    enable_party_1 = sg.Radio('启用', 'enable_party', default=conf['enable_party'] == 1,
-                             key='radio_enable_party_1', enable_events=True)
-    enable_party_0 = sg.Radio('禁用', 'enable_party', default=conf['enable_party'] == 0,
-                             key='radio_enable_party_0', enable_events=True)
->>>>>>> b8f7bf23
     max_resting_count_title = sg.Text('最大组人数：', size=25, key='max_resting_count_title')
     max_resting_count = sg.InputText(plan['conf']['max_resting_count'], size=5,
                                      key='plan_int_max_resting_count', enable_events=True)
@@ -296,14 +229,8 @@
 
     plan_tab = sg.Tab('  排班表 ', [[left_area, central_area, right_area], [setting_area]], element_justification="center")
     setting_tab = sg.Tab('  高级设置 ',
-<<<<<<< HEAD
-                         [
-                          [run_mode_title, run_mode_1, run_mode_2], [ling_xi_title, ling_xi_1, ling_xi_2, ling_xi_3],
-                          [enable_party_title, enable_party_1, enable_party_0],
-=======
                          [[run_mode_title, run_mode_1, run_mode_2], [ling_xi_title, ling_xi_1, ling_xi_2, ling_xi_3],
                           [enable_party_title,enable_party_1,enable_party_0],
->>>>>>> b8f7bf23
                           [max_resting_count_title, max_resting_count, sg.Text('', size=16), run_order_delay_title,
                            run_order_delay],
                           [drone_room_title, drone_room, sg.Text('', size=7), drone_count_limit_title,
