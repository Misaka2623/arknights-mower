<template>
  <div>
    <h1 class="page-title">
      基建报表
      <help-text>
        <p>若没有数据显示，请查看tmp文件夹中的report.csv文件</p>
        <p>若存在空数据删掉对应行或自行填补一个数据</p>
        <p>report.csv不存在建议先让mower看看你的基报</p>
      </help-text>
    </h1>
  </div>
  <n-alert title="数据错误" type="error" v-if="show_alert">
    <p>若没有数据显示，请查看tmp文件夹中的report.csv文件</p>
    <p>若存在空数据删掉对应行或自行填补一个数据</p>
    <p>report.csv不存在建议先让mower看看你的基报</p>
  </n-alert>
  <div>
    <n-grid x-gap="12" y-gap="12" cols="1 1000:2 " style="text-align: center" autoresize>
      <n-gi v-if="show_iron_chart">
        <div class="report-card_1">
          <v-chart class="chart" :option="option_manufactor" />
        </div>
      </n-gi>
      <n-gi v-if="show_iron_chart">
        <div class="report-card_1">
          <v-chart class="chart" :option="option_lmb" />
        </div>
      </n-gi>
      <n-gi v-if="show_orundum_chart">
        <div class="report-card_1">
          <v-chart class="chart" :option="option_orundum" />
        </div>
      </n-gi>
    </n-grid>
  </div>
</template>

<script setup>
import { registerTheme, use } from 'echarts/core'
import { CanvasRenderer } from 'echarts/renderers'
import { BarChart, LineChart } from 'echarts/charts'
import {
  TitleComponent,
  ToolboxComponent,
  LegendComponent,
  TooltipComponent,
  DatasetComponent,
  GridComponent,
  DataZoomComponent
} from 'echarts/components'
import VChart, { THEME_KEY } from 'vue-echarts'
import { ref, provide, onMounted, computed } from 'vue'

use([
  TitleComponent,
  ToolboxComponent,
  LegendComponent,
  TooltipComponent,
  DatasetComponent,
  GridComponent,
  BarChart,
  LineChart,
  DataZoomComponent,
  CanvasRenderer
])
import { useConfigStore } from '@/stores/config'
const store = useConfigStore()
import { storeToRefs } from 'pinia'
const { theme } = storeToRefs(store)

import roma from './theme/roma.json'
import dark from './theme/dark.json'
registerTheme('dark', dark)
if (theme.value == 'dark') {
  provide(THEME_KEY, 'dark')
} else {
  registerTheme('roma', roma)
  provide(THEME_KEY, 'roma')
}

import { useReportStore } from '@/stores/report'

const reportStore = useReportStore()
const { getReportData, getOrundumData } = reportStore

const show_iron_chart = ref(false)
const show_orundum_chart = ref(false)
const sum_orundum = ref(0)
const show_alert = ref(false)
const ReportData = ref([])
const HalfMonthData = ref([])
onMounted(async () => {
  try {
    ReportData.value = await getReportData()
    HalfMonthData.value = await getOrundumData()
    show_iron_chart.value = true
    if (HalfMonthData.value.length > 0) {
      show_orundum_chart.value = true
      sum_orundum.value = HalfMonthData.value[HalfMonthData.value.length - 1]['累计制造合成玉']
    }
  } catch {
    show_alert.value = true
  }
})

const option_manufactor = computed(() => {
  return {
    title: [
      {
        text: '制造与龙门币'
      }
    ],
    toolbox: {
      feature: {
        saveAsImage: {
          show: true,
          backgroundColor: '#FFFFFF'
        }
      }
    },
    dataZoom: [
      //滚动条
      {
        show: false,
        type: 'slider',
        realtime: true,
        startValue: ReportData.value.length - 7,
        endValue: ReportData.value.length,
        yAxisIndex: [0],
        bottom: '10',
        left: '30',
        height: 10,
        borderColor: 'rgba(0,0,0,0)',
        textStyle: {
          color: '#05D5FF'
        }
      }
    ],

    grid: {
      left: '3%',
      right: '4%',
      bottom: '3%',
      containLabel: true
    },
    legend: {
      data: ['订单', '赤金', '经验'],
      selected: {
        订单收入: true,
        赤金: true,
        龙门币订单: true
      }
    },
    tooltip: {
      trigger: 'axis',
      axisPointer: {
        type: 'cross',
        crossStyle: {
          color: '#999'
        }
      },

      formatter: function (params) {
        const tip = `<div style="font-size:1.4rem;">
                        <span style="font-size:15px">${params[0].data['日期']}</span>  <br>
                        ${params[0].marker}    <span style="font-size:14px">${params[0].seriesName}:${params[0].data['赤金']}</span>  <br>
                        ${params[2].marker}    <span style="font-size:14px">${params[2].seriesName}:${params[0].data['龙门币订单']}</span>  <br>
                        ${params[1].marker}    <span style="font-size:14px">${params[1].seriesName}:${params[0].data['作战录像']}</span>  <br>

                        </div>`
        return tip
      }
    },
    dataset: {
      dimensions: ['日期', '赤金', '反向作战录像', '龙门币订单'],
      source: ReportData.value
    },
    yAxis: {
      type: 'category',
      axisPointer: {
        type: 'shadow'
      },
      axisTick: {
        show: false
      }
    },
    xAxis: {
      axisLabel: {
        formatter: function (params) {
          return Math.abs(params)
        },
        scale: true // 设置数据自动缩放，要不然数据多的话就堆一块了
      }
    },
    series: [
      {
        name: '赤金',
        type: 'bar',
        color: '#f5744f',
        position: 'inside',
        label: {
          show: true,
          formatter: function (params) {
            if (params.value['龙门币订单'] === 0) {
              return ''
            }
          }
        },
        emphasis: {
          focus: 'series'
        }
      },
      {
        name: '经验',
        type: 'bar',
        stack: 'Total',
        color: '#f3e28f',

        position: 'inside',
        label: {
          show: true,
          formatter: function (params) {
            if (params.value['反向作战录像'] === 0) {
              return ''
            } else if (params.value['反向作战录像'] < 0) {
              return -params.value['反向作战录像']
            }
          }
        },
        emphasis: {
          focus: 'series'
        }
      },
      {
        name: '订单',
        type: 'bar',
        stack: 'Total',
        color: '#64bfec',
        label: {
          show: true,
          formatter: function (params) {
            if (params.value['赤金'] === 0) {
              return ''
            } else if (params.value['赤金'] < 0) {
              return -params.value['赤金']
            }
          }
        },
        emphasis: {
          focus: 'series'
        }
      }
    ]
  }
})

const option_lmb = computed(() => {
  return {
    title: [
      {
        text: '赤金贸易'
      }
    ],
    legend: {
      data: ['赤金', '订单', '订单质量'],
      selected: {
        生产赤金: true,
        龙门币收入: true
      }
    },
    dataZoom: {
      show: false,
      type: 'slider',
      realtime: true,
      startValue: ReportData.value.length - 7, // 重点
      // // 重点-dataX.length表示x轴数据长度
      endValue: ReportData.value.length,
      xAxisIndex: [0],
      bottom: '10',
      left: '30',
      height: 10,
      borderColor: 'rgba(0,0,0,0)',
      textStyle: {
        color: '#05D5FF'
      }
    },

    toolbox: {
      feature: {
        dataView: { show: false, readOnly: false },
        magicType: { show: true, type: ['line', 'bar'] },
        restore: { show: true },
        saveAsImage: {
          show: true,
          backgroundColor: '#FFFFFF'
        }
      }
    },
    tooltip: {
      trigger: 'axis',
      axisPointer: {
        type: 'cross',
        crossStyle: {
          color: '#999'
        }
      }
    },
    dataset: {
      dimensions: ['日期', '赤金', '龙门币订单', '每单获取龙门币'],
      source: ReportData.value
    },
    xAxis: {
      type: 'category',
      axisPointer: {
        type: 'shadow'
      }
    },
    yAxis: [
      {
        type: 'value',
        axisLine: {
          show: true,
          symbol: ['none', 'path://M5,20 L5,5 L8,8 L5,2 L2,8 L5,5 L5.3,6 L5.3,20 '],
          symbolOffset: 10, //箭头距离x轴末端距离
          symbolSize: [35, 38] //箭头的宽高
        },
        axisLabel: {
          formatter: '{value}'
        }
      },
      {
        type: 'value',
        axisLabel: {
          formatter: '{value}'
        }
      }
    ],
    series: [
      {
        name: '赤金',
        type: 'bar',
        yAxisIndex: 0,
        tooltip: {
          valueFormatter: function (value) {
            return value
          }
        }
      },
      {
        name: '订单',
        type: 'bar',
        yAxisIndex: 0,
        color: '#faf0b5',
        tooltip: {
          valueFormatter: function (value) {
            return value
          }
        }
      },
      {
        name: '订单质量',
        type: 'line',
        yAxisIndex: 1,
        tooltip: {
          valueFormatter: function (value) {
            return value
          }
        }
<<<<<<< HEAD
      }
    ]
  }
})
=======
      ],
      series: [
        {
          name:"赤金",
          type: 'bar',
          yAxisIndex: 0,
          color: '#f5744f',
          tooltip: {
            valueFormatter: function (value) {
              return value
            }
          }
        },
        {
          name:"订单",
          type: 'bar',
          yAxisIndex: 0,
          color: '#64bfec',
          tooltip: {
            valueFormatter: function (value) {
              return value
            }
          },
        },
        {
          name:"订单质量",
          type: 'line',
          yAxisIndex: 1,
          tooltip: {
            valueFormatter: function (value) {
              return value
            }
          },
        },
      ]
    }
  })

>>>>>>> bb296ee3

const option_orundum = computed(() => {
  return {
    title: [
      {
        text: '合成玉'
      }
    ],
    legend: {
      data: ['合成玉', '抽数'],
      selected: {
        合成玉: true,
        抽数: false
      }
    },
    toolbox: {
      feature: {
        dataView: { show: false, readOnly: false },
        magicType: { show: true, type: ['line', 'bar'] },
        restore: { show: true },
        saveAsImage: {
          show: true,
          backgroundColor: '#FFFFFF'
        }
      }
    },
    tooltip: {
      trigger: 'axis',
      axisPointer: {
        type: 'cross',
        crossStyle: {
          color: '#999'
        }
      }
    },
    dataset: {
      dimensions: ['日期', '合成玉', '抽数'],
      source: HalfMonthData.value
    },
    xAxis: {
      type: 'category',
      axisPointer: {
        type: 'shadow'
      }
    },
    yAxis: [
      {
        type: 'value',
        axisLine: {
          show: true,
          symbol: ['none', 'path://M5,20 L5,5 L8,8 L5,2 L2,8 L5,5 L5.3,6 L5.3,20 '],
          symbolOffset: 10, //箭头距离x轴末端距离
          symbolSize: [35, 38] //箭头的宽高
        },
        axisLabel: {
          formatter: '{value}'
        }
      },
      {
        type: 'value',
        axisLine: {
          show: true
        },
        position: 'right'
      }
    ],
    series: [
      {
        type: 'line',
        yAxisIndex: 0,
        color: '#faf0b5',
        tooltip: {
          valueFormatter: function (value) {
            return value
          }
        }
      },
      {
        type: 'bar',
        yAxisIndex: 1,
        color: '#e70000',
        tooltip: {
          valueFormatter: function (value) {
            return value
          }
        }
      }
    ]
  }
})
</script>

<style scoped>
.chart {
  height: 400px;
}

.report-card_1 {
  display: gird;
  flex-direction: column;
  align-items: center;
  /* 让内容在水平方向上居中 */
  justify-content: center;
  /* 让内容在垂直方向上居中 */

  width: 800px;
  height: 400px;
  padding: 20px 20px 80px 20px;
  border: 1px solid #ccc;
}
</style><|MERGE_RESOLUTION|>--- conflicted
+++ resolved
@@ -285,93 +285,55 @@
       }
     },
 
-    toolbox: {
-      feature: {
-        dataView: { show: false, readOnly: false },
-        magicType: { show: true, type: ['line', 'bar'] },
-        restore: { show: true },
-        saveAsImage: {
-          show: true,
-          backgroundColor: '#FFFFFF'
-        }
-      }
-    },
-    tooltip: {
-      trigger: 'axis',
-      axisPointer: {
-        type: 'cross',
-        crossStyle: {
-          color: '#999'
-        }
-      }
-    },
-    dataset: {
-      dimensions: ['日期', '赤金', '龙门币订单', '每单获取龙门币'],
-      source: ReportData.value
-    },
-    xAxis: {
-      type: 'category',
-      axisPointer: {
-        type: 'shadow'
-      }
-    },
-    yAxis: [
-      {
-        type: 'value',
-        axisLine: {
-          show: true,
-          symbol: ['none', 'path://M5,20 L5,5 L8,8 L5,2 L2,8 L5,5 L5.3,6 L5.3,20 '],
-          symbolOffset: 10, //箭头距离x轴末端距离
-          symbolSize: [35, 38] //箭头的宽高
-        },
-        axisLabel: {
-          formatter: '{value}'
-        }
-      },
-      {
-        type: 'value',
-        axisLabel: {
-          formatter: '{value}'
-        }
-      }
-    ],
-    series: [
-      {
-        name: '赤金',
-        type: 'bar',
-        yAxisIndex: 0,
-        tooltip: {
-          valueFormatter: function (value) {
-            return value
-          }
-        }
-      },
-      {
-        name: '订单',
-        type: 'bar',
-        yAxisIndex: 0,
-        color: '#faf0b5',
-        tooltip: {
-          valueFormatter: function (value) {
-            return value
-          }
-        }
-      },
-      {
-        name: '订单质量',
-        type: 'line',
-        yAxisIndex: 1,
-        tooltip: {
-          valueFormatter: function (value) {
-            return value
-          }
-        }
-<<<<<<< HEAD
-      }
-    ]
-  }
-})
-=======
+      toolbox: {
+        feature: {
+          dataView: { show: false, readOnly: false },
+          magicType: { show: true, type: ['line', 'bar'] },
+          restore: { show: true },
+          saveAsImage: {
+            show: true,
+            backgroundColor: '#FFFFFF'
+          }
+        }
+      },
+      tooltip: {
+        trigger: 'axis',
+        axisPointer: {
+          type: 'cross',
+          crossStyle: {
+            color: '#999'
+          }
+        }
+      },
+      dataset: {
+        dimensions: ['日期', '赤金',"龙门币订单","每单获取龙门币"],
+        source: ReportData.value
+      },
+      xAxis: {
+        type: 'category',
+        axisPointer: {
+          type: 'shadow'
+        }
+      },
+      yAxis: [
+        {
+          type: 'value',
+          axisLine: {
+            show: true,
+            symbol: ['none', 'path://M5,20 L5,5 L8,8 L5,2 L2,8 L5,5 L5.3,6 L5.3,20 '],
+            symbolOffset: 10, //箭头距离x轴末端距离
+            symbolSize: [35, 38] //箭头的宽高
+          },
+          axisLabel: {
+            formatter: '{value}'
+          }
+        },
+        {
+          type: 'value',
+          axisLabel: {
+            formatter: '{value}'
+          }
+        }
       ],
       series: [
         {
@@ -410,8 +372,6 @@
     }
   })
 
->>>>>>> bb296ee3
-
 const option_orundum = computed(() => {
   return {
     title: [
