--- conflicted
+++ resolved
@@ -61,11 +61,8 @@
         base_scheduler.dorm_count = 4
         base_scheduler.tasks = tasks
         # 读取心情开关，有菲亚梅塔或者希望全自动换班得设置为 true
-<<<<<<< HEAD
         base_scheduler.read_mood = conf['run_mode'] == 1
-=======
-        base_scheduler.read_mood = True
->>>>>>> 685c8c26
+
         base_scheduler.scan_time = {}
         base_scheduler.last_room = ''
         base_scheduler.free_blacklist = list(filter(None, conf['free_blacklist'].replace('，', ',').split(',')))
@@ -95,7 +92,6 @@
         scheduler.handle_error(True)
         return scheduler
 
-<<<<<<< HEAD
 
 def simulate():
     from arknights_mower.utils.log import logger
@@ -143,63 +139,8 @@
         except Exception as E:
             logger.exception(f"程序出错--->{E}")
 
-
 agent_base_config = {}
 maa_config = {}
-=======
->>>>>>> 685c8c26
-
-def simulate():
-    from arknights_mower.utils.log import logger
-    '''
-    具体调用方法可见各个函数的参数说明
-    '''
-    tasks = []
-    reconnect_max_tries = 10
-    reconnect_tries = 0
-    base_scheduler = inialize(tasks)
-    while True:
-        try:
-            if len(base_scheduler.tasks) > 0:
-                (base_scheduler.tasks.sort(key=lambda x: x["time"], reverse=False))
-                sleep_time = (base_scheduler.tasks[0]["time"] - datetime.now()).total_seconds()
-                logger.debug(base_scheduler.tasks)
-                if sleep_time > 540 and conf['maa_enable'] == 1:
-                    base_scheduler.maa_plan_solver()
-                elif sleep_time > 0:
-                    remaining_time = (base_scheduler.tasks[0]["time"] - datetime.now()).total_seconds()
-                    subject = f"开始休息 {'%.2f' % (remaining_time / 60)} 分钟，到{base_scheduler.tasks[0]['time'].strftime('%H:%M:%S')}"
-                    context = f"下一次任务:{base_scheduler.tasks[0]['plan']}"
-                    logger.info(context)
-                    logger.info(subject)
-                    base_scheduler.send_email(context, subject)
-                    time.sleep(sleep_time)
-            base_scheduler.run()
-            reconnect_tries = 0
-        except ConnectionError as e:
-            reconnect_tries += 1
-            if reconnect_tries < reconnect_max_tries:
-                logger.warning(f'连接端口断开....正在重连....')
-                connected = False
-                while not connected:
-                    try:
-                        base_scheduler = inialize([], base_scheduler)
-                        break
-                    except Exception as ce:
-                        logger.error(ce)
-                        time.sleep(5)
-                        continue
-                continue
-            else:
-                raise Exception(e)
-        except Exception as E:
-            logger.exception(f"程序出错--->{E}")
-
-<<<<<<< HEAD
-=======
-agent_base_config = {}
-maa_config = {}
->>>>>>> 685c8c26
 def __init_params__():
     global agent_base_config
     global maa_config
