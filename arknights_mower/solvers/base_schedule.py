from __future__ import annotations
import copy
import subprocess
import time
import os
import sys
import pathlib
from enum import Enum
from datetime import datetime, timedelta
import numpy as np
import smtplib
from email.mime.text import MIMEText
from email.mime.multipart import MIMEMultipart

from .skland import SKLand
from ..command import recruit
from ..data import agent_list, base_room_list
from ..utils import character_recognize, detector, segment
from ..utils.digit_reader import DigitReader
from ..utils.operators import Operators, Operator, Dormitory
from ..utils.recruit import filter_result
from ..utils.scheduler_task import SchedulerTask, scheduling, find_next_task, TaskTypes
from ..utils import typealias as tp
from ..utils.device import Device
from ..utils.log import logger
from ..utils.pipe import push_operators
from ..utils.recognize import RecognizeError, Recognizer, Scene
from ..utils.solver import BaseSolver
from ..utils.datetime import get_server_weekday, the_same_time
from paddleocr import PaddleOCR
import cv2

from ctypes import CFUNCTYPE, c_int, c_char_p, c_void_p

# 借用__main__.py里的时间计算器
from arknights_mower.__main__ import format_time

import json

from arknights_mower.utils.email import task_template, maa_template, recruit_template

ocr = None


class ArrangeOrder(Enum):
    STATUS = 1
    SKILL = 2
    FEELING = 3
    TRUST = 4


arrange_order_res = {
    ArrangeOrder.STATUS: (1560 / 2496, 96 / 1404),
    ArrangeOrder.SKILL: (1720 / 2496, 96 / 1404),
    ArrangeOrder.FEELING: (1880 / 2496, 96 / 1404),
    ArrangeOrder.TRUST: (2050 / 2496, 96 / 1404),
}

stage_drop = {}

# 2023 8.11 公招选择tag
recruit_tags_delected = {}
recruit_tags_selected = {}
recruit_results = {}
recruit_special_tags = {}


class BaseSchedulerSolver(BaseSolver):
    """
    收集基建的产物：物资、赤金、信赖
    """
    package_name = ''

    def __init__(self, device: Device = None, recog: Recognizer = None) -> None:
        super().__init__(device, recog)
        self.op_data = None
        self.party_time = None
        self.drone_time = None
        self.reload_time = None
        self.reload_room = None
        self.run_order_delay = 10
        self.clue_count_limit = 9
        self.enable_party = True
        self.digit_reader = DigitReader()
        self.error = False
        self.clue_count = 0
        self.tasks = []
        self.maa_config = {}
        self.free_clue = None
        self.credit_fight = None
        self.exit_game_when_idle = False
        self.refresh_connecting = False
        self.recruit_config = {}
        self.skland_config = {}

    def run(self) -> None:
        """
        :param clue_collect: bool, 是否收取线索
        """
        self.error = False
        self.handle_error(True)
        scheduling(self.tasks)
        if len(self.tasks) > 0:
            # 找到时间最近的一次单个任务
            self.task = self.tasks[0]
        else:
            self.task = None
        if self.party_time is not None and self.party_time < datetime.now():
            self.party_time = None
        if self.free_clue is not None and self.free_clue != get_server_weekday():
            self.free_clue = None
        if self.credit_fight is not None and self.credit_fight != get_server_weekday():
            self.credit_fight = None
        self.todo_task = False
        self.collect_notification = False
        self.planned = False
        if self.op_data is None or self.op_data.operators is None:
            self.initialize_operators()
        self.op_data.correct_dorm()
        return super().run()

    def transition(self) -> None:
        self.recog.update()
        if self.get_infra_scene() == Scene.INDEX:
            self.tap_element('index_infrastructure')
        elif self.get_infra_scene() == Scene.INFRA_MAIN:
            return self.infra_main()
        elif self.get_infra_scene() == Scene.INFRA_TODOLIST:
            return self.todo_list()
        elif self.get_infra_scene() == Scene.INFRA_DETAILS:
            self.back()
        elif self.get_infra_scene() == Scene.LOADING:
            self.waiting_solver(Scene.LOADING)
        elif self.get_infra_scene() == Scene.CONNECTING:
            self.waiting_solver(Scene.CONNECTING)
        elif self.get_navigation():
            self.tap_element('nav_infrastructure')
        elif self.get_infra_scene() == Scene.INFRA_ARRANGE_ORDER:
            self.tap_element('arrange_blue_yes')
        elif self.get_infra_scene() == Scene.UNKNOWN or self.scene() != Scene.UNKNOWN:
            self.back_to_index()
            self.last_room = ''
            logger.info("重设上次房间为空")
        else:
            raise RecognizeError('Unknown scene')

    def overtake_room(self):
        candidates = self.task.meta_data.split(',')
        # 在candidate 中，计算出需要的high free 和 Low free 数量
        _high_free = 0
        _low_free = 0
        for x in candidates:
            if self.op_data.operators[x].resting_priority == 'high':
                _high_free += 1
            else:
                _low_free += 1
        self.agent_get_mood(force=True)
        # 剩余高效组位置
        current_high = self.op_data.available_free()
        # 剩余低效位置
        current_low = self.op_data.available_free('low')
        logger.debug(f"剩余高效:{current_high},低效：{current_low}")
        logger.debug(f"需求高效:{_high_free},低效：{_low_free}")
        if current_high >= _high_free and current_low >= _low_free:
            # 检查是否目前宿舍满足 low free 和high free 的数量需求，如果满足，则直接安排
            _plan = {}
            _replacement = []
            _replacement, _plan, current_high, current_low = self.get_resting_plan(candidates,
                                                                                   _replacement,
                                                                                   _plan,
                                                                                   current_high,
                                                                                   current_low)
            if len(_plan.items()) > 0:
                self.tasks.append(SchedulerTask(datetime.now(), task_plan=_plan))
            else:
                msg = f'无法完成 {self.task.meta_data} 的排班，请检查替换组是否被占用'
                self.send_email(msg)
        else:
            # 如果不满足，则找到并且执行最近一个type 包含 超过数量的high free 和low free 的 任务并且 干员没有 exaust_require 词条
            task_index = -1
            current_high, current_low = 0, 0
            for idx, task in enumerate(self.tasks):
                if 'dorm' in task.meta_data:
                    # 检查数量
                    ids = [int(w[4:]) for w in task.meta_data.split(',')]
                    is_exhaust_require = False
                    for _id in ids:
                        if not is_exhaust_require:
                            if self.op_data.dorm[_id].name in self.op_data.exhaust_agent:
                                is_exhaust_require = True

                        if _id > self.op_data.config.max_resting_count - 1:
                            current_low += 1
                        else:
                            current_high += 1
                    # 休息满需要则跳过
                    if current_high >= _high_free and current_low >= _low_free and not is_exhaust_require:
                        task_index = idx
                    else:
                        current_low, current_high = 0, 0
            if task_index > -1:
                # 修改执行时间
                self.tasks[task_index].time = datetime.now()
                # 执行完提前换班任务再次执行本任务
                self.tasks.append(SchedulerTask(task_plan=copy.deepcopy(self.task.plan), meta_data=self.task.meta_data,
                                                task_type=self.task.type))
            else:
                # 任务全清
                rooms = []
                remove_idx = []
                for idx, task in enumerate(self.tasks):
                    if 'dorm' in task.meta_data:
                        # 检查数量
                        ids = [int(w[4:]) for w in task.meta_data.split(',')]
                        is_exhaust_require = False
                        _rooms = []
                        for _id in ids:
                            if not is_exhaust_require:
                                if self.op_data.dorm[_id].name in self.op_data.exhaust_agent:
                                    is_exhaust_require = True
                            __room = self.op_data.operators[self.op_data.dorm[_id].name].room
                            if __room not in _rooms:
                                _rooms.append(__room)
                        # 跳过需要休息满
                        if not is_exhaust_require:
                            rooms.extend(_rooms)
                            remove_idx.append(idx)
                for idx in remove_idx:
                    del self.tasks[idx]
                plan = {}
                for room in rooms:
                    if room not in plan.keys():
                        plan[room] = [data.agent for data in self.op_data.plan[room]]
                if len(plan.keys()) > 0:
                    self.tasks.append(SchedulerTask(task_plan=plan))
                    # 执行完提前换班任务再次执行本任务
                    self.tasks.append(
                        SchedulerTask(task_plan=copy.deepcopy(self.task.plan), meta_data=self.task.meta_data,
                                      task_type=self.task.type))
            self.skip()
            return

    def handle_error(self, force=False):
        if self.scene() == Scene.UNKNOWN:
            self.device.exit(self.package_name)
        if self.error or force:
            # 如果没有任何时间小于当前时间的任务才生成空任务
            if find_next_task(self.tasks, datetime.now()) is None:
                logger.debug("由于出现错误情况，生成一次空任务来执行纠错")
                self.tasks.append(SchedulerTask())
            # 如果没有任何时间小于当前时间的任务-10分钟 则清空任务
            if find_next_task(self.tasks, datetime.now() - timedelta(seconds=900)) is not None:
                logger.info("检测到执行超过15分钟的任务，清空全部任务")
                self.tasks = []
        elif find_next_task(self.tasks, datetime.now() + timedelta(hours=2.5)) is None:
            logger.debug("2.5小时内没有其他任务，生成一个空任务")
            self.tasks.append(SchedulerTask(time=datetime.now() + timedelta(hours=2.5)))
        return True

    def plan_fia(self):
        fia_plan, fia_room = self.check_fia()
        if fia_room is not None and fia_plan is not None:
            current_time = self.task.time
            candidate_lst = []
            # 复制最后一位的当前信息
            last_candidate = copy.deepcopy(self.op_data.operators[self.op_data.operators['菲亚梅塔'].replacement[-1]])
            plan_last = True
            for name in self.op_data.operators['菲亚梅塔'].replacement[:-1]:
                if name in self.op_data.operators:
                    # 必须有心情消耗速率才可以进行计算
                    if not 0 < self.op_data.operators[name].depletion_rate < 2:
                        logger.info(f'{name}的心情消耗速率缺失或不在合理范围内')
                        plan_last = False
                    # 复制除去最后一位的当前信息
                    data = copy.deepcopy(self.op_data.operators[name])
                    data.mood = data.current_mood()
                    candidate_lst.append(data)
            self.skip()
            # 排序
            candidate_lst.sort(key=lambda x: (x.mood - x.lower_limit) / (x.upper_limit - x.lower_limit), reverse=False)
            print(candidate_lst)
            print(last_candidate)
            name = candidate_lst[0].name
            # 只有主要充能干员心情在20以上才会考虑额外干员
            if (plan_last or candidate_lst[0].current_mood() >= 20) and not last_candidate.is_resting():
                mood = last_candidate.current_mood()
                is_lowest = mood < candidate_lst[0].current_mood()
                logger.debug(f'{last_candidate.name},mood:{mood}')
                if is_lowest:
                    if plan_last and self.op_data.predict_fia(copy.deepcopy(candidate_lst), mood):
                        name = last_candidate.name
                    elif not plan_last:
                        name = last_candidate.name
            self.tasks.append(SchedulerTask(time=current_time, task_plan={fia_room: [name, '菲亚梅塔']}))

    def plan_metadata(self):
        planned_index = []
        for t in self.tasks:
            if 'dorm' in t.meta_data:
                planned_index.extend([int(w[4:]) for w in t.meta_data.split(',')])
        _time = datetime.max
        _plan = {}
        _type = []
        # 第一个心情低的且小于3 则只休息半小时
        short_rest = False
        self.total_agent = list(
            v for k, v in self.op_data.operators.items() if
            v.is_high() and not v.room.startswith('dorm') and not v.is_resting())
        self.total_agent.sort(key=lambda x: x.current_mood() - x.lower_limit, reverse=False)
        if next((a for a in self.total_agent if
                 (a.name not in self.op_data.exhaust_agent) and not a.workaholic and a.current_mood() <= 3),
                None) is not None:
            short_rest = True
        low_priority = []
        for idx, dorm in enumerate(self.op_data.dorm):
            logger.debug(f'开始计算{dorm}')
            # Filter out resting priority low
            if idx >= self.op_data.config.max_resting_count:
                break
            # 如果已经plan了，则跳过
            if idx in planned_index or idx in low_priority:
                continue
            _name = dorm.name
            if _name == '':
                continue
            # 如果是rest in full，则新增单独任务..
            if _name in self.op_data.operators.keys() and self.op_data.operators[_name].rest_in_full:
                __plan = {}
                __rest_agent = []
                __type = []
                if self.op_data.operators[dorm.name].group == "":
                    __rest_agent.append(dorm.name)
                else:
                    __rest_agent.extend(self.op_data.groups[self.op_data.operators[dorm.name].group])
                if dorm.time is not None:
                    __time = dorm.time
                else:
                    __time = datetime.max
                for x in __rest_agent:
                    # 如果同小组也是rest_in_full则取最大休息时间 否则忽略
                    _idx, __dorm = self.op_data.get_dorm_by_name(x)
                    if x in self.op_data.operators.keys() and self.op_data.operators[x].rest_in_full:
                        if __dorm is not None and __dorm.time is not None:
                            if __dorm.time > __time and self.op_data.operators[x].resting_priority == 'high':
                                __time = __dorm.time
                    if _idx is not None:
                        __type.append('dorm' + str(_idx))
                    planned_index.append(_idx)
                    __room = self.op_data.operators[x].room
                    if __room not in __plan.keys():
                        __plan[__room] = ['Current'] * len(self.op_data.plan[__room])
                    __plan[__room][self.op_data.operators[x].index] = x
                if __time < datetime.now(): __time = datetime.now()
                if __time != datetime.max:
                    self.tasks.append(SchedulerTask(time=__time, task_plan=__plan, meta_data=','.join(__type)))
                else:
                    self.op_data.reset_dorm_time()
                    self.error = True
            # 如果非 rest in full， 则同组取时间最小值
            else:
                if dorm.time is not None and dorm.time < _time:
                    logger.debug(f"更新任务时间{dorm.time}")
                    _time = dorm.time
                __room = self.op_data.operators[_name].room
                __rest_agent = []
                if self.op_data.operators[_name].group == "":
                    __rest_agent.append(_name)
                else:
                    __rest_agent.extend(self.op_data.groups[self.op_data.operators[_name].group])
                logger.debug(f"小组分组为{__rest_agent}")
                for x in __rest_agent:
                    if x in low_priority:
                        continue
                    __room = self.op_data.operators[x].room
                    if __room not in _plan.keys():
                        _plan[__room] = ['Current'] * len(self.op_data.plan[__room])
                    _plan[__room][self.op_data.operators[x].index] = x
                    _dorm_idx, __dorm = self.op_data.get_dorm_by_name(x)
                    if __dorm is not None:
                        _type.append('dorm' + str(_dorm_idx))
                        planned_index.append(_dorm_idx)
                        if __dorm.time is not None and __dorm.time < _time and self.op_data.operators[
                            x].resting_priority == 'high':
                            logger.debug(f"更新任务时间{dorm.time}")
                            _time = __dorm.time

                    if x not in low_priority:
                        low_priority.append(x)
                # 生成单个任务
        if len(_plan.items()) > 0:
            if _time != datetime.max:
                _time -= timedelta(minutes=8)
                if _time < datetime.now(): _time = datetime.now()
                self.tasks.append(
                    SchedulerTask(time=_time if not short_rest else (datetime.now() + timedelta(hours=0.5)),
                                  task_plan=_plan,
                                  meta_data=','.join(_type)))
            else:
                logger.debug("检测到时间数据不存在")
                self.op_data.reset_dorm_time()
                self.error = True

    def infra_main(self):
        """ 位于基建首页 """
        if self.find('control_central') is None:
            self.back()
            return
        if self.task is not None:
            try:
                if len(self.task.plan.keys()) > 0:
                    get_time = False
                    if TaskTypes.SHIFT_ON == self.task.type:
                        get_time = True
                    if TaskTypes.RUN_ORDER == self.task.type and not self.refresh_connecting:
                        logger.info("退回主界面以确保跑单前的登录状态")
                        self.back_to_index()
                        self.refresh_connecting = True
                        return
                    self.refresh_connecting = False
                    self.agent_arrange(self.task.plan, get_time)
                    if get_time:
                        self.plan_metadata()
                # 如果任务名称包含干员名,则为动态生成的
                elif self.task.type == TaskTypes.FIAMMETTA:
                    self.plan_fia()
                elif self.task.meta_data.split(',')[0] in agent_list:
                    self.overtake_room()
                elif self.task.type == TaskTypes.CLUE_PARTY:
                    self.party_time = None
                    self.skip(['planned', 'collect_notification'])
                del self.tasks[0]
            except Exception as e:
                logger.exception(e)
                if type(e) is ConnectionAbortedError or type(e) is AttributeError or type(e) is ConnectionError:
                    raise e
                else:
                    self.skip()
                    self.error = True
            self.task = None
        elif not self.planned:
            try:
                # 如果有任何type 则会最后修正
                if self.read_mood:
                    mood_result = self.agent_get_mood(skip_dorm=True)
                    if mood_result is not None:
                        self.skip(['planned', 'todo_task', 'collect_notification'])
                        return True
                self.plan_solver()
            except Exception as e:
                logger.exception(e)
                if type(e) is ConnectionAbortedError or type(e) is AttributeError or type(e) is ConnectionError:
                    raise e
                else:
                    self.error = True
            self.planned = True
        elif not self.todo_task:
            if self.party_time is None and self.enable_party:
                self.clue()
            if self.clue_count > self.clue_count_limit and self.enable_party:
                self.share_clue()
            if self.drone_room is not None and (self.drone_time is None or self.drone_time < datetime.now() - timedelta(
                    hours=self.drone_execution_gap)):
                self.drone(self.drone_room)
                logger.info(f"记录本次无人机使用时间为:{datetime.now()}")
                self.drone_time = datetime.now()
            if self.reload_room is not None and (
                    self.reload_time is None or self.reload_time < datetime.now() - timedelta(hours=24)):
                self.reload()
            self.todo_task = True
        elif not self.collect_notification:
            notification = detector.infra_notification(self.recog.img)
            if notification is None:
                self.sleep(1)
                notification = detector.infra_notification(self.recog.img)
            if notification is not None:
                self.tap(notification)
            self.collect_notification = True
        else:
            return self.handle_error()

    def agent_get_mood(self, skip_dorm=False, force=False):
        # 暂时规定纠错只适用于主班表
        need_read = set(
            v.room for k, v in self.op_data.operators.items() if v.need_to_refresh() and v.room in base_room_list)
        for room in need_read:
            error_count = 0
            while True:
                try:
                    self.enter_room(room)
                    _mood_data = self.get_agent_from_room(room)
                    logger.info(f'房间 {room} 心情为：{_mood_data}')
                    break
                except Exception as e:
                    if error_count > 3: raise e
                    logger.exception(e)
                    error_count += 1
                    self.back()
                    continue
            self.back()
        plan = self.op_data.plan
        fix_plan = {}
        for key in plan:
            if key == 'train': continue
            need_fix = False
            _current_room = self.op_data.get_current_room(key, True)
            for idx, name in enumerate(_current_room):
                # 如果是空房间
                if name == '':
                    if not need_fix:
                        fix_plan[key] = ['Current'] * len(plan[key])
                        need_fix = True
                    fix_plan[key][idx] = plan[key][idx].agent
                    continue
                # 随意人员则跳过
                if plan[key][idx].agent == 'Free':
                    continue
                if not (name == plan[key][idx].agent or (
                        (name in plan[key][idx].replacement and name not in ['但书', '龙舌兰']) and len(
                    plan[key][idx].replacement) > 0) or not
                        self.op_data.operators[name].need_to_refresh(h=2.5)):
                    if not need_fix:
                        fix_plan[key] = ['Current'] * len(plan[key])
                        need_fix = True
                    fix_plan[key][idx] = plan[key][idx].agent
        # 最后如果有任何高效组心情没有记录 或者高效组在宿舍
        miss_list = {k: v for (k, v) in self.op_data.operators.items() if v.not_valid()}
        if len(miss_list.keys()) > 0:
            # 替换到他应该的位置
            logger.debug(f"高效组心情没有记录{str(miss_list)}")
            for key in miss_list:
                _agent = miss_list[key]
                if _agent.group != '' and next((k for k, v in self.op_data.operators.items() if
                                                v.group == _agent.group and not v.not_valid() and v.is_resting()),
                                               None) is not None and _agent.mood == 24:
                    continue
                elif _agent.group != '':
                    # 把所有小组成员都移到工作站
                    agents = self.op_data.groups[_agent.group]
                    for a in agents:
                        __agent = self.op_data.operators[a]
                        if __agent.room not in fix_plan.keys():
                            fix_plan[__agent.room] = ['Current'] * len(self.op_data.plan[__agent.room])
                        fix_plan[__agent.room][__agent.index] = a
                if _agent.room not in fix_plan.keys():
                    fix_plan[_agent.room] = ['Current'] * len(self.op_data.plan[_agent.room])
                fix_plan[_agent.room][_agent.index] = key
                # 如果是错位：
                if (_agent.current_index != -1 and _agent.current_index != _agent.index) or (
                        _agent.current_room != "" and _agent.room != _agent.current_room):
                    moved_room = _agent.current_room
                    moved_index = _agent.current_index
                    if moved_room not in fix_plan.keys():
                        fix_plan[moved_room] = ['Current'] * len(self.op_data.plan[moved_room])
                    fix_plan[moved_room][moved_index] = self.op_data.plan[moved_room][moved_index].agent
        if len(fix_plan.keys()) > 0:
            # 不能在房间里安排同一个人 如果有重复则换成Free
            remove_keys = []
            logger.debug(f"Fix_plan {str(fix_plan)}")
            for key in fix_plan:
                if 'dormitory' in key:
                    # 如果宿舍差Free干员  则跳过
                    if next((e for e in fix_plan[key] if e not in ['Free', 'Current']),
                            None) is None and skip_dorm:
                        remove_keys.append(key)
                        continue
            if len(remove_keys) > 0:
                for item in remove_keys:
                    del fix_plan[item]
            # 还要确保同一组在同时上班
            for g in self.op_data.groups:
                g_agents = self.op_data.groups[g]
                is_any_working = next((x for x in g_agents if
                                       self.op_data.operators[x].current_room != "" and not self.op_data.operators[
                                           x].is_resting()), None)
                if is_any_working is not None:
                    # 确保所有人同时在上班
                    is_any_resting = next((x for x in g_agents if
                                           self.op_data.operators[x].current_room == "" or self.op_data.operators[
                                               x].is_resting()), None)
                    if is_any_resting is not None:
                        # 生成纠错任务
                        for x in g_agents:
                            if self.op_data.operators[x].current_room == "" or self.op_data.operators[
                                x].is_resting():
                                room = self.op_data.operators[x].room
                                if room not in fix_plan:
                                    fix_plan[room] = ['Current'] * len(plan[room])
                                fix_plan[room][self.op_data.operators[x].index] = x
            if len(fix_plan.keys()) > 0:
                # 如果5分钟之内有任务则跳过心情读取
                next_task = find_next_task(self.tasks)
                second = 0 if next_task is None else (
                        next_task.time - datetime.now()).total_seconds()
                # 如果下个任务的操作时间超过下个任务，则跳过
                if not force and next_task is not None and len(fix_plan.keys()) * 45 > second:
                    logger.info('有未完成的任务，跳过纠错')
                    self.skip()
                    return
                else:
                    self.tasks.append(SchedulerTask(task_plan=fix_plan, task_type=TaskTypes.SELF_CORRECTION))
                    logger.info(f'纠错任务为-->{fix_plan}')
                    return "self_correction"

    def plan_solver(self):
        plan = self.op_data.plan
        if len(self.op_data.run_order_rooms) > 0:
            # 判定宿舍是否满员
            valid = True
            for key in plan.keys():
                if 'dormitory' in key:
                    dorm = self.op_data.get_current_room(key)
                    if dorm is not None and len(dorm) == 5:
                        continue
                    else:
                        valid = False
                        logger.info("宿舍未满员,跳过读取插拔时间")
                        break
            if valid:
                # 处理龙舌兰和但书的插拔
                for k, v in self.op_data.run_order_rooms.items():
                    if find_next_task(self.tasks, meta_data=k) is not None: continue;
                    if not valid: continue;
                    in_out_plan = {k: ['Current'] * len(plan[k])}
                    for idx, x in enumerate(plan[k]):
                        if '但书' in x.replacement or '龙舌兰' in x.replacement:
                            in_out_plan[k][idx] = x.replacement[0]
                    self.tasks.append(
                        SchedulerTask(time=self.get_run_roder_time(k), task_plan=in_out_plan,
                                      task_type=TaskTypes.RUN_ORDER, meta_data=k))
                adj_task = scheduling(self.tasks)
                if adj_task is not None:
                    self.drone(adj_task.meta_data, adjust_time=True)
        # 准备数据
        logger.debug(self.op_data.print())
        if self.read_mood:
            # 根据剩余心情排序
            self.total_agent = list(
                v for k, v in self.op_data.operators.items() if v.is_high() and not v.room.startswith('dorm'))
            self.total_agent.sort(key=lambda x: x.current_mood(), reverse=False)
            # 目前有换班的计划后面改
            logger.debug(f'当前基地数据--> {self.total_agent}')
            fia_plan, fia_room = self.check_fia()
            if fia_room is not None and fia_plan is not None:
                if find_next_task(self.tasks, task_type=TaskTypes.FIAMMETTA) is None:
                    fia_data = self.op_data.operators['菲亚梅塔']
                    fia_idx = fia_data.current_index if fia_data.current_index != -1 else fia_data.index
                    result = [{}] * (fia_idx + 1)
                    result[fia_idx]['time'] = datetime.now()
                    if fia_data.mood != 24:
                        if fia_data.time_stamp is not None and fia_data.time_stamp > datetime.now():
                            result[fia_idx]['time'] = fia_data.time_stamp
                        else:
                            self.enter_room(fia_room)
                            result = self.get_agent_from_room(fia_room, [fia_idx])
                            self.back()
                    logger.info('下一次进行菲亚梅塔充能：' + result[fia_idx]['time'].strftime("%H:%M:%S"))
                    self.tasks.append(SchedulerTask(time=result[fia_idx]['time'], task_type=TaskTypes.FIAMMETTA))
            try:
                # 重新排序
                if find_next_task(self.tasks, task_type=TaskTypes.SHIFT_OFF) is not None:
                    logger.info("有未完成的下班任务")
                    return
                self.total_agent.sort(key=lambda x: x.current_mood() - x.lower_limit, reverse=False)
                # 自动生成任务
                self.plan_metadata()
                # 剩余高效组位置
                high_free = self.op_data.available_free()
                # 剩余低效位置
                low_free = self.op_data.available_free('low')
                _replacement = []
                _plan = {}
                for op in self.total_agent:
                    # 忽略掉菲亚梅塔充能的干员
                    if high_free == 0 or low_free == 0:
                        break
                    if fia_room is not None and op.name in self.op_data.operators['菲亚梅塔'].replacement[:-1]:
                        continue
                    if op.name in self.op_data.workaholic_agent:
                        continue
                    # 忽略掉正在休息的
                    if op.is_resting() or op.current_room in ['factory']:
                        continue
                    # 忽略掉心情值没低于上限的的
                    if op.current_mood() > int(
                            (op.upper_limit - op.lower_limit) * self.op_data.config.resting_threshold + op.lower_limit):
                        continue
                    if op.name in self.op_data.exhaust_agent:
                        if op.current_mood() <= 2:
                            if find_next_task(self.tasks, meta_data=op.name) is None:
                                self.enter_room(op.current_room)
                                result = self.get_agent_from_room(op.current_room, [op.current_index])
                                _time = datetime.now()
                                if result[op.current_index]['time'] is not None and result[op.current_index][
                                    'time'] > _time:
                                    _time = result[op.current_index]['time'] - timedelta(minutes=10)
                                elif op.current_mood() > 0.25 and op.depletion_rate != 0:
                                    _time = datetime.now() + timedelta(
                                        hours=(op.current_mood() - 0.25) / op.depletion_rate) - timedelta(minutes=10)
                                self.back()
                                # plan 是空的是因为得动态生成
                                exhaust_type = op.name
                                if op.group != '':
                                    exhaust_type = ','.join(self.op_data.groups[op.group])
                                self.tasks.append(SchedulerTask(time=_time, meta_data=exhaust_type))
                                # 如果是生成的过去时间，则停止 plan 其他
                                if _time < datetime.now():
                                    break
                        continue
                    if op.group != '':
                        if op.group in self.op_data.exhaust_group:
                            # 忽略掉用尽心情的分组
                            continue
                        # 如果在group里则同时上下班
                        group_resting = self.op_data.groups[op.group]
                        _replacement, _plan, high_free, low_free = self.get_resting_plan(
                            group_resting, _replacement, _plan, high_free, low_free)
                    else:
                        _replacement, _plan, high_free, low_free = self.get_resting_plan([op.name],
                                                                                         _replacement,
                                                                                         _plan,
                                                                                         high_free,
                                                                                         low_free)
                if len(_plan.keys()) > 0:
                    if find_next_task(self.tasks, datetime.now() + timedelta(seconds=300),
                                      task_type=TaskTypes.RUN_ORDER) is not None: return
                    self.tasks.append(SchedulerTask(task_plan=_plan, task_type=TaskTypes.SHIFT_OFF))
            except Exception as e:
                logger.exception(e)
                # 如果下个 普通任务 >5 分钟则补全宿舍
                logger.debug('tasks:' + str(self.tasks))
            if find_next_task(self.tasks, datetime.now() + timedelta(seconds=300)) is not None:
                logger.info("5分钟内有其他任务,跳过宿舍纠错")
                return
            if self.agent_get_mood() is None:
                self.backup_plan_solver()

    def backup_plan_solver(self):
        try:
            index = -1
            if self.op_data.backup_plans:
                for idx, bp in enumerate(self.op_data.backup_plans):
                    func = str(bp.trigger)
                    logger.debug(func)
                    valid = self.op_data.evaluate_expression(func)
                    if valid and self.op_data.plan_name != idx:
                        logger.info(f"满足第{idx + 1}个备用排班表使用条件，启动超级变换形态")
                        self.op_data.swap_plan(idx, refresh=True)
                        task = self.op_data.backup_plans[idx].task
                        if task:
                            self.tasks.append(SchedulerTask(task_plan=task))
                        index = idx
                        break
                    if valid: index = idx
                # 不满足条件且为其他排班表，则切换回来
                if index == -1 and self.op_data.plan_name != "default_plan":
                    self.op_data.swap_plan(index, refresh=True)
        except Exception as e:
            logger.exception(e)

    def get_resting_plan(self, agents, exist_replacement, plan, high_free, low_free):
        _low, _high = 0, 0
        __replacement = []
        __plan = {}
        for x in agents:
            if self.op_data.operators[x].workaholic: continue
            if self.op_data.operators[x].resting_priority == 'low':
                _low += 1
            else:
                _high += 1
        logger.debug(f"需求高效:{_high},低效：{_low}")
        # 排序
        agents.sort(key=lambda y: (self.op_data.operators[y].current_room == "factory",
                                   self.op_data.operators[y].current_mood() - self.op_data.operators[y].lower_limit),
                    reverse=False)
        # 进行位置数量的初步判定
        # 对于252可能需要进行额外判定，由于 low_free 性质等同于 high_free
        success = True
        if high_free - _high >= 0 and low_free - _low >= 0:
            for agent in agents:
                if not success:
                    break
                x = self.op_data.operators[agent]
                if self.op_data.get_dorm_by_name(x.name)[0] is not None:
                    # 如果干员已经被安排了
                    success = False
                    break
                _rep = next((obj for obj in x.replacement if (not (
                        self.op_data.operators[obj].current_room != '' and not self.op_data.operators[
                    obj].is_resting())) and obj not in ['但书',
                                                        '龙舌兰'] and obj not in exist_replacement and obj not in __replacement and
                             self.op_data.operators[obj].current_room != x.room),
                            None)
                if _rep is not None:
                    __replacement.append(_rep)
                    if x.room not in __plan.keys():
                        __plan[x.room] = ['Current'] * len(self.op_data.plan[x.room])
                    __plan[x.room][x.index] = _rep
                else:
                    success = False
            if success:
                # 记录替换组
                exist_replacement.extend(__replacement)
                for x in agents:
                    if self.op_data.operators[x].workaholic:
                        continue
                    _dorm = self.op_data.assign_dorm(x)
                    if _dorm.position[0] not in plan.keys():
                        plan[_dorm.position[0]] = ['Current'] * 5
                    plan[_dorm.position[0]][_dorm.position[1]] = _dorm.name
                for k, v in __plan.items():
                    if k not in plan.keys():
                        plan[k] = __plan[k]
                    for idx, name in enumerate(__plan[k]):
                        if plan[k][idx] == 'Current' and name != 'Current':
                            plan[k][idx] = name
        else:
            success = False
        if not success:
            _high, _low = 0, 0
        else:
            # 如果组内心情人差距过大，则报错
            low_mood = 24
            high_mood = 0
            low_name = ""
            high_name = ""
            for agent in agents:
                x = self.op_data.operators[agent]
                if x.resting_priority == 'high' and not x.workaholic:
                    mood = 24 - x.upper_limit + x.current_mood()
                    if mood < low_mood:
                        low_mood = mood + 0
                        low_name = agent
                    if mood > high_mood:
                        high_mood = mood + 0
                        high_name = agent
            logger.debug(f'低心情：{low_mood}')
            logger.debug(f'高心情：{high_mood}')
            if low_mood + 4 <= high_mood:
                low_agent = self.op_data.operators[low_name]
                if not low_agent.rest_in_full:
                    msg = f'同组干员{low_name}与{high_name}心情差值大于4，请注意！'
                    logger.warning(msg)
                    self.send_email(msg)
        return exist_replacement, plan, high_free - _high, low_free - _low

    def initialize_operators(self):
        self.op_data = Operators(self.global_plan)
        return self.op_data.init_and_validate()

    def check_fia(self):
        if '菲亚梅塔' in self.op_data.operators.keys() and self.op_data.operators['菲亚梅塔'].room.startswith(
                'dormitory'):
            return self.op_data.operators['菲亚梅塔'].replacement, self.op_data.operators['菲亚梅塔'].room
        return None, None

    def get_run_roder_time(self, room):
        logger.info('基建：读取插拔时间')
        # 点击进入该房间
        self.enter_room(room)
        # 进入房间详情
        error_count = 0
        while self.find('bill_accelerate') is None:
            if error_count > 5:
                raise Exception('未成功进入无人机界面')
            self.tap((self.recog.w * 0.05, self.recog.h * 0.95), interval=1)
            error_count += 1
        execute_time = self.double_read_time((int(self.recog.w * 650 / 2496), int(self.recog.h * 660 / 1404),
                                              int(self.recog.w * 815 / 2496), int(self.recog.h * 710 / 1404)),
                                             use_digit_reader=True)
        execute_time = execute_time - timedelta(seconds=(60 * self.run_order_delay))
        logger.info('下一次进行插拔的时间为：' + execute_time.strftime("%H:%M:%S"))
        logger.info('返回基建主界面')
        self.back(interval=2, rebuild=False)
        self.back(interval=2)
        return execute_time

    def double_read_time(self, cord, upperLimit=None, use_digit_reader=False):
        self.recog.update()
        time_in_seconds = self.read_time(cord, upperLimit, use_digit_reader)
        if time_in_seconds is None:
            return datetime.now()
        execute_time = datetime.now() + timedelta(seconds=(time_in_seconds))
        return execute_time

    def initialize_paddle(self):
        global ocr
        if ocr is None:
            ocr = PaddleOCR(enable_mkldnn=False, use_angle_cls=False, cls=False, show_log=False)

    def read_screen(self, img, type="mood", limit=24, cord=None):
        if cord is not None:
            img = img[cord[1]:cord[3], cord[0]:cord[2]]
        if 'mood' in type or type == "time":
            # 心情图片太小，复制8次提高准确率
            for x in range(0, 4):
                img = cv2.vconcat([img, img])
        try:
            self.initialize_paddle()
            rets = ocr.ocr(img, cls=False)
            line_conf = []
            for idx in range(len(rets[0])):
                res = rets[0][idx]
                if 'mood' in type:
                    # filter 掉不符合规范的结果
                    if ('/' + str(limit)) in res[1][0]:
                        new_string = res[1][0].replace('/' + str(limit), '')
                        if len(new_string) > 0:
                            line_conf.append(res[1])
                else:
                    line_conf.append(res[1])
            logger.debug(line_conf)
            if len(line_conf) == 0:
                if 'mood' in type:
                    return -1
                elif 'name' in type:
                    logger.debug("使用老版识别")
                    return character_recognize.agent_name(img, self.recog.h)
                else:
                    return ""
            x = [i[0] for i in line_conf]
            __str = max(set(x), key=x.count)
            if "mood" in type:
                if '.' in __str:
                    __str = __str.replace(".", "")
                number = int(__str[0:__str.index('/')])
                return number
            elif 'time' in type:
                if '.' in __str:
                    __str = __str.replace(".", ":")
            elif 'name' in type and __str not in agent_list:
                logger.debug("使用老版识别")
                __str = character_recognize.agent_name(img, self.recog.h)
            logger.debug(__str)
            return __str
        except Exception as e:
            logger.exception(e)
            return limit + 1

    def read_time(self, cord, upperlimit, error_count=0, use_digit_reader=False):
        # 刷新图片
        self.recog.update()
        if use_digit_reader:
            time_str = self.digit_reader.get_time(self.recog.gray)
        else:
            time_str = self.read_screen(self.recog.img, type='time', cord=cord)
        try:
            h, m, s = str(time_str).split(':')
            if int(m) > 60 or int(s) > 60:
                raise Exception(f"读取错误")
            res = int(h) * 3600 + int(m) * 60 + int(s)
            if upperlimit is not None and res > upperlimit:
                raise Exception(f"超过读取上限")
            else:
                return res
        except:
            logger.error("读取失败")
            if error_count > 3:
                logger.exception(f"读取失败{error_count}次超过上限")
                return None
            else:
                return self.read_time(cord, upperlimit, error_count + 1, use_digit_reader)

    def todo_list(self) -> None:
        """ 处理基建 Todo 列表 """
        tapped = False
        trust = self.find('infra_collect_trust')
        if trust is not None:
            logger.info('基建：干员信赖')
            self.tap(trust)
            tapped = True
        bill = self.find('infra_collect_bill')
        if bill is not None:
            logger.info('基建：订单交付')
            self.tap(bill)
            tapped = True
        factory = self.find('infra_collect_factory')
        if factory is not None:
            logger.info('基建：可收获')
            self.tap(factory)
            tapped = True
        if not tapped:
            self.tap((self.recog.w * 0.05, self.recog.h * 0.95))
            self.todo_task = True

    def share_clue(self):
        global x1, x2, x3, x4, y0, y1, y2
        x1, x2, x3, x4 = 0, 0, 0, 0
        y0, y1, y2 = 0, 0, 0

        logger.info('基建：赠送线索')
        # 进入会客室
        self.enter_room('meeting')

        # 关闭掉房间总览
        error_count = 0
        while self.find('clue_func') is None:
            if error_count > 5:
                raise Exception('未成功进入线索详情界面')
            self.tap((self.recog.w * 0.1, self.recog.h * 0.9), interval=3)
            error_count += 1
        # 识别右侧按钮
        (x0, y0), (x1, y1) = self.find('clue_func', strict=True)

        self.tap(((x0 + x1) // 2, (y0 + y1 * 3) // 4), interval=3, rebuild=True)
        if self.get_infra_scene() == Scene.CONNECTING:
            if not self.waiting_solver(Scene.CONNECTING, sleep_time=2):
                return
        self.recog_bar()
        self.recog_view(only_y2=False)
        for i in range(1, 8):
            # 切换阵营
            self.tap(self.switch_camp(i))
            # 获得和线索视图有关的数据
            self.recog_view()
            ori_results = self.ori_clue()
            if len(ori_results) > 1:
                last_ori = ori_results[0]
                self.tap(((last_ori[0][0] + last_ori[2][0]) / 2, (last_ori[0][1] + last_ori[2][1]) / 2), interval=1)
                self.tap((self.recog.w * 0.93, self.recog.h * 0.15), interval=3)
                logger.info(f'赠送线索 {i} -->给一位随机的幸运儿')
                self.clue_count -= 1
                break
            else:
                continue
        if self.get_infra_scene() == Scene.CONNECTING:
            if not self.waiting_solver(Scene.CONNECTING, sleep_time=2):
                return
        self.tap((self.recog.w * 0.95, self.recog.h * 0.05), interval=3)
        self.back()
        self.back()

    def clue(self) -> None:
        # 一些识别时会用到的参数
        global x1, x2, x3, x4, y0, y1, y2
        x1, x2, x3, x4 = 0, 0, 0, 0
        y0, y1, y2 = 0, 0, 0

        logger.info('基建：线索')

        # 进入会客室
        self.enter_room('meeting')

        # 点击线索详情
        self.tap((self.recog.w * 0.1, self.recog.h * 0.9), interval=3)

        # 如果是线索交流的报告则返回
        self.find('clue_summary') and self.back()

        # 关闭掉房间总览
        error_count = 0
        while self.find('clue_func') is None:
            self.find('clue_summary') and self.back()
            if error_count > 5:
                raise Exception('未成功进入线索详情界面')
            self.tap((self.recog.w * 0.1, self.recog.h * 0.9), interval=3)
            error_count += 1
        # 识别右侧按钮
        (x0, y0), (x1, y1) = self.find('clue_func', strict=True)

        logger.info('接收线索')
        self.tap(((x0 + x1) // 2, (y0 * 3 + y1) // 4), interval=3, rebuild=False)
        self.tap((self.recog.w - 10, self.recog.h - 10), interval=3, rebuild=False)
        self.tap((self.recog.w * 0.05, self.recog.h * 0.95), interval=3)

        if self.free_clue is None:
            logger.info('领取会客室线索')
            self.tap(((x0 + x1) // 2, (y0 * 5 - y1) // 4), interval=3)
            obtain = self.find('clue_obtain')
            if obtain is not None and self.get_color(self.get_pos(obtain, 0.25, 0.5))[0] < 20:
                self.tap(obtain, interval=2)
                if self.find('clue_full') is not None:
                    self.back()
            else:
                self.back()
            self.free_clue = get_server_weekday()
        logger.info('放置线索')
        clue_unlock = self.find('clue_unlock')
        if clue_unlock is not None:
            # 当前线索交流未开启
            self.tap_element('clue', interval=3)

            # 识别阵营切换栏
            self.recog_bar()

            # 点击总览
            self.tap(((x1 * 7 + x2) // 8, y0 // 2), rebuild=False)

            # 获得和线索视图相关的数据
            self.recog_view(only_y2=False)

            # 检测是否拥有全部线索
            get_all_clue = True
            for i in range(1, 8):
                # 切换阵营
                if i in self.op_data.clues:
                    continue
                self.tap(self.switch_camp(i))
                if self.find('clue_notfound') is not None:
                    logger.info(f'无线索 {i}')
                    get_all_clue = False
                    break
                else:
                    if i not in self.op_data.clues:
                        self.op_data.clues.append(i)
                if self.find('clue_unselect') is not None:
                    logger.debug('检验到线索已放置')
                    continue
                # 获得和线索视图有关的数据
                self.recog_view()
                ori_results = self.ori_clue()
                last_ori = ori_results[len(ori_results) - 1]
                if len(ori_results) == 3:
                    # 下滑选择最后一个 优先赠送线索
                    for swiptimes in range(1, 3):
                        self.swipe((self.recog.w * 0.8, self.recog.h * 0.5), (0, -self.recog.h * 0.45), duration=500,
                                   rebuild=False)
                    self.recog.update()
                logger.info(f"放置线索{i}")
                self.place_clue(last_ori)
                # 返回线索主界面
            self.tap((self.recog.w * 0.05, self.recog.h * 0.95), interval=3, rebuild=False)
        # 线索交流开启
        if clue_unlock is not None and get_all_clue:
            self.tap(clue_unlock)
            self.party_time = self.double_read_time((1765, 422, 1920, 515))
            if self.party_time < datetime.now():
                logger.info(f"检测到impart开启失败!")
                self.party_time = None
                self.error = True
            else:
                logger.info("为期一天的impart开始")
            # 不管开启成功失败，都重置
            self.op_data.clues = []
        elif clue_unlock is None:
            # 记录趴体时间
            self.back(interval=2)
            self.party_time = self.double_read_time((1765, 422, 1920, 515))
            logger.info(f"impart结束时间为： {self.party_time}")
            self.op_data.clues = []
        else:
            self.back(interval=2)
        logger.info('返回基建主界面')

        # 如果启用 MAA，则在线索交流结束后购物
        if self.maa_config['maa_enable'] and self.party_time is not None:
            if find_next_task(self.tasks, task_type=TaskTypes.MAA_MALL) is None:
                self.tasks.append(
                    SchedulerTask(time=self.party_time - timedelta(milliseconds=1), task_type=TaskTypes.CLUE_PARTY))
                self.tasks.append(SchedulerTask(time=self.party_time, task_type=TaskTypes.MAA_MALL))

        self.back(interval=2)

    def place_clue(self, last_ori):
        error_count = 0
        while self.find('clue_unselect') is None:
            if error_count > 3:
                raise Exception('未成功放置线索')
            self.tap(((last_ori[0][0] + last_ori[2][0]) / 2, (last_ori[0][1] + last_ori[2][1]) / 2), interval=1)
            self.recog.update()
            if self.get_infra_scene() == Scene.CONNECTING:
                if not self.waiting_solver(Scene.CONNECTING, sleep_time=2):
                    return
            error_count += 1

    def switch_camp(self, id: int) -> tuple[int, int]:
        """ 切换阵营 """
        x = ((id + 0.5) * x2 + (8 - id - 0.5) * x1) // 8
        y = (y0 + y1) // 2
        return x, y

    def recog_bar(self) -> None:
        """ 识别阵营选择栏 """
        global x1, x2, y0, y1

        (x1, y0), (x2, y1) = self.find('clue_nav', strict=True)
        while int(self.recog.img[y0, x1 - 1].max()) - int(self.recog.img[y0, x1].max()) <= 1:
            x1 -= 1
        while int(self.recog.img[y0, x2].max()) - int(self.recog.img[y0, x2 - 1].max()) <= 1:
            x2 += 1
        while abs(int(self.recog.img[y1 + 1, x1].max()) - int(self.recog.img[y1, x1].max())) <= 1:
            y1 += 1
        y1 += 1

        logger.debug(f'recog_bar: x1:{x1}, x2:{x2}, y0:{y0}, y1:{y1}')

    def recog_view(self, only_y2: bool = True) -> None:
        """ 识别另外一些和线索视图有关的数据 """
        global x1, x2, x3, x4, y0, y1, y2

        # y2: 线索底部
        y2 = self.recog.h
        while self.recog.img[y2 - 1, x1:x2].ptp() <= 24:
            y2 -= 1
        if only_y2:
            logger.debug(f'recog_view: y2:{y2}')
            return y2
        # x3: 右边黑色 mask 边缘
        x3 = self.recog_view_mask_right()
        # x4: 用来区分单个线索
        x4 = (54 * x1 + 25 * x2) // 79

        logger.debug(f'recog_view: y2:{y2}, x3:{x3}, x4:{x4}')

    def recog_view_mask_right(self) -> int:
        """ 识别线索视图中右边黑色 mask 边缘的位置 """
        x3 = x2
        while True:
            max_abs = 0
            for y in range(y1, y2):
                max_abs = max(max_abs,
                              abs(int(self.recog.img[y, x3 - 1, 0]) - int(self.recog.img[y, x3 - 2, 0])))
            if max_abs <= 5:
                x3 -= 1
            else:
                break
        flag = False
        for y in range(y1, y2):
            if int(self.recog.img[y, x3 - 1, 0]) - int(self.recog.img[y, x3 - 2, 0]) == max_abs:
                flag = True
        if not flag:
            self.tap(((x1 + x2) // 2, y1 + 10), rebuild=False)
            x3 = x2
            while True:
                max_abs = 0
                for y in range(y1, y2):
                    max_abs = max(max_abs,
                                  abs(int(self.recog.img[y, x3 - 1, 0]) - int(self.recog.img[y, x3 - 2, 0])))
                if max_abs <= 5:
                    x3 -= 1
                else:
                    break
            flag = False
            for y in range(y1, y2):
                if int(self.recog.img[y, x3 - 1, 0]) - int(self.recog.img[y, x3 - 2, 0]) == max_abs:
                    flag = True
            if not flag:
                x3 = None
        return x3

    def get_clue_mask(self) -> None:
        """ 界面内是否有被选中的线索 """
        try:
            mask = []
            for y in range(y1, y2):
                if int(self.recog.img[y, x3 - 1, 0]) - int(self.recog.img[y, x3 - 2, 0]) > 20 and np.ptp(
                        self.recog.img[y, x3 - 2]) == 0:
                    mask.append(y)
            if len(mask) > 0:
                logger.debug(np.average(mask))
                return np.average(mask)
            else:
                return None
        except Exception as e:
            raise RecognizeError(e)

    def clear_clue_mask(self) -> None:
        """ 清空界面内被选中的线索 """
        try:
            while True:
                mask = False
                for y in range(y1, y2):
                    if int(self.recog.img[y, x3 - 1, 0]) - int(self.recog.img[y, x3 - 2, 0]) > 20 and np.ptp(
                            self.recog.img[y, x3 - 2]) == 0:
                        self.tap((x3 - 2, y + 1), rebuild=True)
                        mask = True
                        break
                if mask:
                    continue
                break
        except Exception as e:
            raise RecognizeError(e)

    def ori_clue(self):
        """ 获取界面内有多少线索 """
        clues = []
        y3 = y1
        status = -2
        for y in range(y1, y2):
            if self.recog.img[y, x4 - 5:x4 + 5].max() < 192:
                if status == -1:
                    status = 20
                if status > 0:
                    status -= 1
                if status == 0:
                    status = -2
                    clues.append(segment.get_poly(x1, x2, y3, y - 20))
                    y3 = y - 20 + 5
            else:
                status = -1
        if status != -2:
            clues.append(segment.get_poly(x1, x2, y3, y2))

        # 忽视一些只有一半的线索
        clues = [x.tolist() for x in clues if x[1][1] - x[0][1] >= self.recog.h / 5]
        logger.debug(clues)
        return clues

    def enter_room(self, room: str) -> tp.Rectangle:
        """ 获取房间的位置并进入 """
        success = False
        retry = 3
        while not success:
            try:
                # 获取基建各个房间的位置
                base_room = segment.base(self.recog.img, self.find('control_central', strict=True))
                # 将画面外的部分删去
                _room = base_room[room]

                for i in range(4):
                    _room[i, 0] = max(_room[i, 0], 0)
                    _room[i, 0] = min(_room[i, 0], self.recog.w)
                    _room[i, 1] = max(_room[i, 1], 0)
                    _room[i, 1] = min(_room[i, 1], self.recog.h)

                # 点击进入
                self.tap(_room[0], interval=3)
                while self.find('control_central') is not None:
                    self.tap(_room[0], interval=3)
                success = True
            except Exception as e:
                retry -= 1
                self.back_to_infrastructure()
                self.wait_for_scene(Scene.INFRA_MAIN, "get_infra_scene")
                if retry <= 0:
                    raise e

    def adjust_order_time(self, accelerate, room):
        error_count = 0
        while scheduling(self.tasks) is not None:
            self.tap(accelerate)
            if self.get_infra_scene() == Scene.CONNECTING:
                if not self.waiting_solver(Scene.CONNECTING, sleep_time=2):
                    return
            self.device.tap((self.recog.w * 1320 // 1920, self.recog.h * 502 // 1080))
            if self.get_infra_scene() == Scene.CONNECTING:
                if not self.waiting_solver(Scene.CONNECTING, sleep_time=2):
                    return
            self.tap((self.recog.w * 3 // 4, self.recog.h * 4 // 5))
            if self.get_infra_scene() == Scene.CONNECTING:
                if not self.waiting_solver(Scene.CONNECTING, sleep_time=2):
                    return
            while self.find('bill_accelerate') is None:
                if error_count > 5:
                    raise Exception('未成功进入订单界面')
                self.tap((self.recog.w // 20, self.recog.h * 19 // 20), interval=1)
                error_count += 1
            _time = self.double_read_time((self.recog.w * 650 // 2496, self.recog.h * 660 // 1404,
                                           self.recog.w * 815 // 2496, self.recog.h * 710 // 1404),
                                          use_digit_reader=True)
            task_time = _time - timedelta(minutes=(self.run_order_delay))
            task = find_next_task(self.tasks, task_type=TaskTypes.RUN_ORDER, meta_data=room)
            if task is not None:
                task.time = task_time
                logger.info(f'房间 {room} 无人机加速后接单时间为 {task_time.strftime("%H:%M:%S")}')
            else:
                break

    def drone(self, room: str, not_customize=False, not_return=False, adjust_time=False, skip_enter=False):
        logger.info('基建：无人机加速' if not adjust_time else "开始调整订单时间")
        all_in = 0
        if not not_customize:
            all_in = len(self.op_data.run_order_rooms)
        # 点击进入该房间
        if not skip_enter:
            self.enter_room(room)
        # 进入房间详情

        self.tap((self.recog.w * 0.05, self.recog.h * 0.95), interval=3)
        # 关闭掉房间总览
        error_count = 0
        while self.find('factory_accelerate') is None and self.find('bill_accelerate') is None:
            if error_count > 5:
                raise Exception('未成功进入无人机界面')
            self.tap((self.recog.w * 0.05, self.recog.h * 0.95), interval=3)
            error_count += 1

        accelerate = self.find('factory_accelerate')
        if accelerate:
            drone_count = self.digit_reader.get_drone(self.recog.gray)
            logger.info(f'当前无人机数量为：{drone_count}')
            if drone_count < self.drone_count_limit or drone_count > 200:
                logger.info(f"无人机数量小于{self.drone_count_limit}->停止")
                return
            logger.info('制造站加速')
            self.tap(accelerate)
            # self.tap_element('all_in')
            # 如果不是全部all in
            if all_in > 0:
                tap_times = drone_count - self.drone_count_limit  # 修改为无人机阈值
                _count = 0
                while _count < tap_times:
                    self.tap((self.recog.w * 0.7, self.recog.h * 0.5), interval=0.1, rebuild=False)
                    _count += 1
            else:
                self.tap_element('all_in')
            self.tap(accelerate, y_rate=1)
        else:
            accelerate = self.find('bill_accelerate')
            while accelerate and not adjust_time:
                logger.info('贸易站加速')
                self.tap(accelerate)
                self.tap_element('all_in')
                self.tap((self.recog.w * 0.75, self.recog.h * 0.8))
                if self.get_infra_scene() == Scene.CONNECTING:
                    if not self.waiting_solver(Scene.CONNECTING, sleep_time=2):
                        return
                self.recog.update()
                self.recog.save_screencap('run_order')
                if self.drone_room is not None:
                    break
                if not_customize:
                    drone_count = self.digit_reader.get_drone(self.recog.gray)
                    logger.info(f'当前无人机数量为：{drone_count}')
                    # 200 为识别错误
                    if drone_count < self.drone_count_limit or drone_count == 201:
                        logger.info(f"无人机数量小于{self.drone_count_limit}->停止")
                        break
                st = accelerate[1]  # 起点
                ed = accelerate[0]  # 终点
                # 0.95, 1.05 are offset compensations
                self.swipe_noinertia(st, (ed[0] * 0.95 - st[0] * 1.05, 0), rebuild=True)
                accelerate = self.find('bill_accelerate')
            if adjust_time:
                self.adjust_order_time(accelerate, room)
        if not_return: return
        logger.info('返回基建主界面')
        self.back(interval=2, rebuild=False)
        self.back(interval=2)
<<<<<<< HEAD
        

    # 用于制造站切换产物，请注意在调用该函数前有足够的无人机，并补足相应制造站产物，目前仅支持中级作战记录与赤金之间的切换
    # def 制造站切换产物(self, room: str, 目标产物: str, not_customize=False, not_return=False):
    #     # 点击进入该房间
    #     self.enter_room(room)
    #     while self.get_infra_scene() == 9:
    #         time.sleep(1)
    #         self.recog.update()
    #     # 进入房间详情
    #     self.tap((self.recog.w * 0.05, self.recog.h * 0.95), interval=3)
    #     # 关闭掉房间总览
    #     error_count = 0
    #     while self.find('factory_accelerate') is None:
    #         if error_count > 5:
    #             raise Exception('未成功进入制造详情界面')
    #         self.tap((self.recog.w * 0.05, self.recog.h * 0.95), interval=3)
    #         error_count += 1
    #     accelerate = self.find('factory_accelerate')
    #     无人机数量 = self.digit_reader.get_drone(self.recog.gray, self.recog.h, self.recog.w)
    #     if accelerate:
    #         self.tap_element('factory_accelerate')
    #         self.recog.update()
    #         剩余制造加速总时间 = self.digit_reader.识别制造加速总剩余时间(self.recog.gray, self.recog.h, self.recog.w)
    #         # logger.info(f'制造站 B{room[5]}0{room[7]} 剩余制造总时间为 {剩余制造加速总时间}')
    #         时 = int(剩余制造加速总时间[0:3])
    #         if 时 > 118: 当前产物 = '经验'
    #         else:   当前产物 = '赤金'
    #         if 当前产物 == 目标产物:
    #             logger.info('返回基建主界面')
    #             while self.get_infra_scene() != 201:
    #                 if self.find('index_infrastructure') is not None:
    #                     self.tap_element('index_infrastructure')
    #                 elif self.find('12cadpa') is not None:
    #                     self.device.tap((self.recog.w // 2, self.recog.h // 2))
    #                 else:
    #                     self.back()
    #                 self.recog.update()
    #         else:
    #             logger.info(f'制造站 B{room[5]}0{room[7]} 当前产物为{当前产物}，切换产物为{目标产物}')
    #             需要无人机数 = 0
    #             while 需要无人机数 < 10:
    #                 总分钟数 = int(剩余制造加速总时间[4:6]) + 60 * 时
    #                 if 当前产物 == '赤金':
    #                     需要无人机数 = (总分钟数 % 72) // 3 + 1
    #                 elif 当前产物 == '经验':
    #                     需要无人机数 = (总分钟数 % 180) // 3 + 1
    #                 else:
    #                     logger.warning('目前不支持该产物切换策略，尚待完善')
    #                     logger.info('返回基建主界面')
    #                     while self.get_infra_scene() != 201:
    #                         if self.find('index_infrastructure') is not None:
    #                             self.tap_element('index_infrastructure')
    #                         elif self.find('12cadpa') is not None:
    #                             self.device.tap((self.recog.w // 2, self.recog.h // 2))
    #                         else:
    #                             self.back()
    #                         self.recog.update()
    #                 if 需要无人机数 > 无人机数量 - 10:
    #                     logger.warning(f'''
    #                     切换产物需要无人机{需要无人机数}个，当前仅有{无人机数量}个，
    #                     无法切换产物，建议该任务至少在{(需要无人机数 - 无人机数量 + 10) * 3.5 // 3}分钟后再执行
    #                     ''')
    #                     logger.info('返回基建主界面')
    #                     while self.get_infra_scene() != 201:
    #                         if self.find('index_infrastructure') is not None:
    #                             self.tap_element('index_infrastructure')
    #                         elif self.find('12cadpa') is not None:
    #                             self.device.tap((self.recog.w // 2, self.recog.h // 2))
    #                         else:
    #                             self.back()
    #                         self.recog.update()
    #                 else:
    #                     logger.warning(f'需要加无人机{需要无人机数}个')
    #                     for 次数 in range(需要无人机数):
    #                         self.tap((self.recog.w * 1320 // 1920, self.recog.h * 502 // 1080), interval=0.05)
    #                     self.recog.update()
    #                     剩余制造加速总时间 = self.digit_reader.识别制造加速总剩余时间(
    #                         self.recog.gray, self.recog.h, self.recog.w)
    #                     # logger.info(f'制造站 B{room[5]}0{room[7]} 剩余制造总时间为 {剩余制造加速总时间}')
    #                 总分钟数 = int(剩余制造加速总时间[4:6]) + 60 * 时
    #                 if 当前产物 == '赤金':
    #                     需要无人机数 = (总分钟数 % 72) // 3 + 1
    #                 elif 当前产物 == '经验':
    #                     需要无人机数 = (总分钟数 % 180) // 3 + 1
    #                 else:
    #                     logger.warning('目前不支持该产物切换策略，尚待完善')
    #                     logger.info('返回基建主界面')
    #                     while self.get_infra_scene() != 201:
    #                         if self.find('index_infrastructure') is not None:
    #                             self.tap_element('index_infrastructure')
    #                         elif self.find('12cadpa') is not None:
    #                             self.device.tap((self.recog.w // 2, self.recog.h // 2))
    #                         else:
    #                             self.back()
    #                         self.recog.update()
    #             self.tap((self.recog.w * 3 // 4, self.recog.h * 4 // 5), interval=3)    # 确认加速
    #             self.tap((self.recog.w * 9 // 10, self.recog.h // 2), interval=1)     # 点击当前产品
    #             if 目标产物 == '经验':
    #                 self.tap((self.recog.w // 2, self.recog.h // 2), interval=1)    # 点击中级作战记录
    #             elif 目标产物 == '赤金':
    #                 self.tap((self.recog.w // 10, self.recog.h // 3), interval=1)   # 进入贵金属分类
    #                 self.tap((self.recog.w // 2, self.recog.h // 4), interval=1)    # 点击赤金
    #             self.tap((self.recog.w * 3 // 4, self.recog.h * 2 // 7), interval=1)    # 点击最多
    #             self.tap((self.recog.w * 3 // 4, self.recog.h * 5 // 6), interval=1)    # 确认数量
    #             self.tap((self.recog.w * 3 // 4, self.recog.h * 7 // 10), interval=1)   # 确认更改
                
=======

        # # 用于制造站切换产物，请注意在调用该函数前有足够的无人机，并补足相应制造站产物，目前仅支持中级作战记录与赤金之间的切换
        # def 制造站切换产物(self, room: str, 目标产物: str, not_customize=False, not_return=False):
        # # 点击进入该房间
        # self.进入房间(room)
        # while self.get_infra_scene() == 9:
        #     time.sleep(1)
        #     self.recog.update()
        # # 进入房间详情
        # self.tap((self.recog.w * 0.05, self.recog.h * 0.95), interval=3)
        # # 关闭掉房间总览
        # error_count = 0
        # while self.find('factory_accelerate') is None:
        #     if error_count > 5:
        #         raise Exception('未成功进入制造详情界面')
        #     self.tap((self.recog.w * 0.05, self.recog.h * 0.95), interval=3)
        #     error_count += 1
        # accelerate = self.find('factory_accelerate')
        # 无人机数量 = 当前项目.digit_reader.get_drone(当前项目.recog.gray, 当前项目.recog.h, 当前项目.recog.w)
        # if accelerate:
        #     self.tap_element('factory_accelerate')
        #     self.recog.update()
        #     剩余制造加速总时间 = self.digit_reader.识别制造加速总剩余时间(self.recog.gray, self.recog.h, self.recog.w)
        #     # logger.info(f'制造站 B{room[5]}0{room[7]} 剩余制造总时间为 {剩余制造加速总时间}')
        #     时 = int(剩余制造加速总时间[0:3])
        #     if 时 > 118: 当前产物 = '经验'
        #     else:   当前产物 = '赤金'
        #     if 当前产物 == 目标产物:    self.返回基建主界面()
        #     else:
        #         logger.info(f'制造站 B{room[5]}0{room[7]} 当前产物为{当前产物}，切换产物为{目标产物}')
        #         需要无人机数 = 0
        #         while 需要无人机数 < 10:
        #             总分钟数 = int(剩余制造加速总时间[4:6]) + 60 * 时
        #             if 当前产物 == '赤金':
        #                 需要无人机数 = (总分钟数 % 72) // 3 + 1
        #             elif 当前产物 == '经验':
        #                 需要无人机数 = (总分钟数 % 180) // 3 + 1
        #             else:
        #                 logger.warning('目前不支持该产物切换策略，尚待完善')
        #                 self.返回基建主界面()
        #             if 需要无人机数 > 无人机数量 - 10:
        #                 logger.warning(f'''
        #                 切换产物需要无人机{需要无人机数}个，当前仅有{无人机数量}个，
        #                 无法切换产物，建议该任务至少在{(需要无人机数 - 无人机数量 + 10) * 3.5 // 3}分钟后再执行
        #                 ''')
        #                 self.返回基建主界面()
        #             else:
        #                 logger.warning(f'需要加无人机{需要无人机数}个')
        #                 for 次数 in range(需要无人机数):
        #                     self.tap((self.recog.w * 1320 // 1920, self.recog.h * 502 // 1080), interval=0.05)
        #                 self.recog.update()
        #                 剩余制造加速总时间 = self.digit_reader.识别制造加速总剩余时间(
        #                     self.recog.gray, self.recog.h, self.recog.w)
        #                 # logger.info(f'制造站 B{room[5]}0{room[7]} 剩余制造总时间为 {剩余制造加速总时间}')
        #             总分钟数 = int(剩余制造加速总时间[4:6]) + 60 * 时
        #             if 当前产物 == '赤金':
        #                 需要无人机数 = (总分钟数 % 72) // 3 + 1
        #             elif 当前产物 == '经验':
        #                 需要无人机数 = (总分钟数 % 180) // 3 + 1
        #             else:
        #                 logger.warning('目前不支持该产物切换策略，尚待完善')
        #                 self.返回基建主界面()
        #         self.tap((self.recog.w * 3 // 4, self.recog.h * 4 // 5), interval=3)    # 确认加速
        #         self.tap((self.recog.w * 9 // 10, self.recog.h // 2), interval=1)     # 点击当前产品
        #         if 目标产物 == '经验':
        #             self.tap((self.recog.w // 2, self.recog.h // 2), interval=1)    # 点击中级作战记录
        #         elif 目标产物 == '赤金':
        #             self.tap((self.recog.w // 10, self.recog.h // 3), interval=1)   # 进入贵金属分类
        #             self.tap((self.recog.w // 2, self.recog.h // 4), interval=1)    # 点击赤金
        #         self.tap((self.recog.w * 3 // 4, self.recog.h * 2 // 7), interval=1)    # 点击最多
        #         self.tap((self.recog.w * 3 // 4, self.recog.h * 5 // 6), interval=1)    # 确认数量
        #         self.tap((self.recog.w * 3 // 4, self.recog.h * 7 // 10), interval=1)   # 确认更改

>>>>>>> a9cdafd0
    def get_arrange_order(self) -> ArrangeOrder:
        best_score, best_order = 0, None
        for order in ArrangeOrder:
            score = self.recog.score(arrange_order_res[order][0])
            if score is not None and score[0] > best_score:
                best_score, best_order = score[0], order
        logger.debug((best_score, best_order))
        return best_order

    def switch_arrange_order(self, index: int, asc="false") -> None:
        self.tap((self.recog.w * arrange_order_res[ArrangeOrder(index)][0],
                  self.recog.h * arrange_order_res[ArrangeOrder(index)][1]), interval=0, rebuild=False)
        # 点个不需要的
        if index < 4:
            self.tap((self.recog.w * arrange_order_res[ArrangeOrder(index + 1)][0],
                      self.recog.h * arrange_order_res[ArrangeOrder(index)][1]), interval=0, rebuild=False)
        else:
            self.tap((self.recog.w * arrange_order_res[ArrangeOrder(index - 1)][0],
                      self.recog.h * arrange_order_res[ArrangeOrder(index)][1]), interval=0, rebuild=False)
        # 切回来
        self.tap((self.recog.w * arrange_order_res[ArrangeOrder(index)][0],
                  self.recog.h * arrange_order_res[ArrangeOrder(index)][1]), interval=0.2, rebuild=True)
        # 倒序
        if asc != "false":
            self.tap((self.recog.w * arrange_order_res[ArrangeOrder(index)][0],
                      self.recog.h * arrange_order_res[ArrangeOrder(index)][1]), interval=0.2, rebuild=True)

    def scan_agant(self, agent: list[str], error_count=0, max_agent_count=-1):
        try:
            # 识别干员
            self.recog.update()
            ret = character_recognize.agent(self.recog.img)  # 返回的顺序是从左往右从上往下
            # 提取识别出来的干员的名字
            select_name = []
            for y in ret:
                name = y[0]
                if name in agent:
                    select_name.append(name)
                    # self.get_agent_detail((y[1][0]))
                    self.tap((y[1][0]), interval=0)
                    agent.remove(name)
                    # 如果是按照个数选择 Free
                    if max_agent_count != -1:
                        if len(select_name) >= max_agent_count:
                            return select_name, ret
            return select_name, ret
        except Exception as e:
            error_count += 1
            if error_count < 3:
                logger.exception(e)
                self.sleep(3)
                return self.scan_agant(agent, error_count, max_agent_count)
            else:
                raise e

    def get_order(self, name):
        if name in self.op_data.operators:
            return True, self.op_data.operators[name].arrange_order
        else:
            return False, [2, "false"]

    def detail_filter(self, turn_on, type="not_in_dorm"):
        logger.info(f'开始 {("打开" if turn_on else "关闭")} {type} 筛选')
        self.tap((self.recog.w * 0.95, self.recog.h * 0.05), interval=1)
        if type == "not_in_dorm":
            not_in_dorm = self.find('arrange_non_check_in', score=0.9)
            if turn_on ^ (not_in_dorm is None):
                self.tap((self.recog.w * 0.3, self.recog.h * 0.5), interval=0.5)
        # 确认
        self.tap((self.recog.w * 0.8, self.recog.h * 0.8), interval=0.5)

    def choose_agent(self, agents: list[str], room: str, fast_mode=True) -> None:
        """
        :param order: ArrangeOrder, 选择干员时右上角的排序功能
        """
        first_name = ''
        max_swipe = 50
        position = [(0.35, 0.35), (0.35, 0.75), (0.45, 0.35), (0.45, 0.75), (0.55, 0.35)]
        for idx, n in enumerate(agents):
            if n == '':
                agents[idx] = 'Free'
            # 如果是宿舍且干员不为高效组，则改为Free 加速换班时间
            elif room.startswith('dorm'):
                if self.op_data.plan_name != "default_plan":
                    continue
                if n not in self.op_data.operators.keys():
                    agents[idx] = 'Free'
                elif not self.op_data.operators[n].is_high():
                    agents[idx] = 'Free'
        agent = copy.deepcopy(agents)
        exists = []
        if fast_mode:
            current_room = self.op_data.get_current_room(room, True)
            # 如果空位置进房间会被向前挤
            current_room = sorted(current_room, key=lambda x: x == "")
            differences = []
            for i in range(len(current_room)):
                if current_room[i] not in agents:
                    differences.append(i)
                else:
                    exists.append(current_room[i])
            for pos in differences:
                if current_room[pos] != '':
                    self.tap((self.recog.w * position[pos][0], self.recog.h * position[pos][1]), interval=0,
                             rebuild=False)
            agent = [x for x in agents if x not in exists]
        logger.info(f'安排干员 ：{agent}')
        # 若不是空房间，则清空工作中的干员
        is_dorm = room.startswith("dorm")
        h, w = self.recog.h, self.recog.w
        first_time = True
        # 在 agent 中 'Free' 表示任意空闲干员
        free_num = agent.count('Free')
        for i in range(agent.count("Free")):
            agent.remove("Free")
        index_change = False
        pre_order = [2, False]
        right_swipe = 0
        retry_count = 0
        # 如果重复进入宿舍则需要排序
        selected = []
        logger.info(f'上次进入房间为：{self.last_room},本次房间为：{room}')
        if self.last_room.startswith('dorm') and is_dorm:
            self.detail_filter(False)
        while len(agent) > 0:
            if retry_count > 1: raise Exception(f"到达最大尝试次数 1次")
            if right_swipe > max_swipe:
                # 到底了则返回再来一次
                for _ in range(right_swipe):
                    self.swipe_only((w // 2, h // 2), (w // 2, 0), interval=0.5)
                right_swipe = 0
                max_swipe = 50
                retry_count += 1
                self.detail_filter(False)
            if first_time:
                # 清空
                if is_dorm:
                    self.switch_arrange_order(3, "true")
                    pre_order = [3, 'true']
                if not fast_mode:
                    self.tap((self.recog.w * 0.38, self.recog.h * 0.95), interval=0.5)
                changed, ret = self.scan_agant(agent)
                if changed:
                    selected.extend(changed)
                    if len(agent) == 0: break
                    index_change = True

            # 如果选中了人，则可能需要重新排序
            if index_change or first_time:
                # 第一次则调整
                is_custom, arrange_type = self.get_order(agent[0])
                if is_dorm and not (
                        agent[0] in self.op_data.operators.keys() and self.op_data.operators[agent[0]].room.startswith(
                    'dormitory')):
                    arrange_type = (3, 'true')
                # 如果重新排序则滑到最左边
                if pre_order[0] != arrange_type[0] or pre_order[1] != arrange_type[1]:
                    self.switch_arrange_order(arrange_type[0], arrange_type[1])
                    # 滑倒最左边
                    self.sleep(interval=0.5, rebuild=True)
                    right_swipe = self.swipe_left(right_swipe, w, h)
                    pre_order = arrange_type
            first_time = False

            changed, ret = self.scan_agant(agent)
            if changed:
                selected.extend(changed)
                # 如果找到了
                index_change = True
            else:
                # 如果没找到 而且右移次数大于5
                if ret[0][0] == first_name and right_swipe > 5:
                    max_swipe = right_swipe
                else:
                    first_name = ret[0][0]
                index_change = False
                st = ret[-2][1][2]  # 起点
                ed = ret[0][1][1]  # 终点
                self.swipe_noinertia(st, (ed[0] - st[0], 0))
                right_swipe += 1
            if len(agent) == 0: break;

        # 安排空闲干员
        if free_num:
            if free_num == len(agents):
                self.tap((self.recog.w * 0.38, self.recog.h * 0.95), interval=0.5)
            if not first_time:
                # 滑动到最左边
                self.sleep(interval=0.5, rebuild=False)
                right_swipe = self.swipe_left(right_swipe, w, h)
            self.detail_filter(True)
            self.switch_arrange_order(3, "true")
            # 只选择在列表里面的
            # 替换组小于20才休息，防止进入就满心情进行网络连接
            free_list = [v.name for k, v in self.op_data.operators.items() if
                         v.name not in agents and v.operator_type != 'high' and v.current_room == '']
            free_list.extend([_name for _name in agent_list if _name not in self.op_data.operators.keys()])
            free_list = list(set(free_list) - set(self.op_data.config.free_blacklist))
            while free_num:
                selected_name, ret = self.scan_agant(free_list, max_agent_count=free_num)
                selected.extend(selected_name)
                free_num -= len(selected_name)
                while len(selected_name) > 0:
                    agents[agents.index('Free')] = selected_name[0]
                    selected_name.remove(selected_name[0])
                if free_num == 0:
                    break
                else:
                    st = ret[-2][1][2]  # 起点
                    ed = ret[0][1][1]  # 终点
                    self.swipe_noinertia(st, (ed[0] - st[0], 0))
                    right_swipe += 1
        # 排序
        if len(agents) != 1:
            # 左移
            self.swipe_left(right_swipe, w, h)
            self.tap((self.recog.w * arrange_order_res[ArrangeOrder.SKILL][0],
                      self.recog.h * arrange_order_res[ArrangeOrder.SKILL][1]), interval=0.5, rebuild=False)
            not_match = False
            exists.extend(selected)
            for idx, item in enumerate(agents):
                if agents[idx] != exists[idx] or not_match:
                    not_match = True
                    p_idx = exists.index(agents[idx])
                    self.tap((self.recog.w * position[p_idx][0], self.recog.h * position[p_idx][1]), interval=0,
                             rebuild=False)
                    self.tap((self.recog.w * position[p_idx][0], self.recog.h * position[p_idx][1]), interval=0,
                             rebuild=False)
        self.last_room = room
        logger.info(f"设置上次房间为{self.last_room}")

    def swipe_left(self, right_swipe, w, h):
        for _ in range(right_swipe):
            self.swipe_only((w // 2, h // 2), (w // 2, 0), interval=0.5)
        return 0

    def read_accurate_mood(self, img, cord):
        try:
            img = img[cord[1]:cord[3], cord[0]:cord[2]]
            # Convert the image to grayscale
            gray_image = cv2.cvtColor(img, cv2.COLOR_BGR2GRAY)

            blurred_image = cv2.GaussianBlur(gray_image, (5, 5), 0)

            # Threshold the image to isolate the progress bar region
            contours, hierarchy = cv2.findContours(blurred_image, cv2.RETR_EXTERNAL, cv2.CHAIN_APPROX_SIMPLE)

            # Calculate the bounding box of the progress bar
            x, y, w, h = cv2.boundingRect(contours[0])

            # Crop the progress bar region
            progress_bar = img[y:y + h, x:x + w]

            # Convert the progress bar to grayscale
            gray_pb = cv2.cvtColor(progress_bar, cv2.COLOR_BGR2GRAY)

            # Threshold the progress bar to isolate the gray fill
            ret, thresh_pb = cv2.threshold(gray_pb, 137, 255, cv2.THRESH_BINARY)

            # Calculate the ratio of colored pixels to the total number of pixels in the progress bar region
            total_pixels = w * h
            colored_pixels = cv2.countNonZero(thresh_pb)
            return colored_pixels / total_pixels * 24

        except Exception:
            return 24

    @push_operators
    def get_agent_from_room(self, room, read_time_index=None):
        if read_time_index is None:
            read_time_index = []
        error_count = 0
        if room == 'meeting':
            time.sleep(3)
            self.recog.update()
            clue_res = self.read_screen(self.recog.img, limit=10, cord=(645, 977, 755, 1018))
            if clue_res != 11:
                self.clue_count = clue_res
                logger.info(f'当前拥有线索数量为{self.clue_count}')
        while self.find('room_detail') is None:
            if error_count > 3:
                raise Exception('未成功进入房间')
            self.tap((self.recog.w * 0.05, self.recog.h * 0.4), interval=0.5)
            error_count += 1
        length = len(self.op_data.plan[room])
        if length > 3: self.swipe((self.recog.w * 0.8, self.recog.h * 0.5), (0, self.recog.h * 0.45), duration=500,
                                  interval=1,
                                  rebuild=True)
        name_p = [((1460, 155), (1700, 210)), ((1460, 370), (1700, 420)), ((1460, 585), (1700, 630)),
                  ((1460, 560), (1700, 610)), ((1460, 775), (1700, 820))]
        time_p = [((1650, 270, 1780, 305)), ((1650, 480, 1780, 515)), ((1650, 690, 1780, 725)),
                  ((1650, 665, 1780, 700)), ((1650, 875, 1780, 910))]
        mood_p = [((1470, 219, 1780, 221)), ((1470, 428, 1780, 430)), ((1470, 637, 1780, 639)),
                  ((1470, 615, 1780, 617)), ((1470, 823, 1780, 825))]
        result = []
        swiped = False
        for i in range(0, length):
            if i >= 3 and not swiped:
                self.swipe((self.recog.w * 0.8, self.recog.h * 0.5), (0, -self.recog.h * 0.45), duration=500,
                           interval=1, rebuild=True)
                swiped = True
            data = {}
            _name = self.read_screen(self.recog.img[name_p[i][0][1]:name_p[i][1][1], name_p[i][0][0]:name_p[i][1][0]],
                                     type="name")
            error_count = 0
            while i >= 3 and _name != '' and (
                    next((e for e in result if e['agent'] == _name), None)) is not None:
                logger.warning("检测到滑动可能失败")
                self.swipe((self.recog.w * 0.8, self.recog.h * 0.5), (0, -self.recog.h * 0.45), duration=500,
                           interval=1, rebuild=True)
                _name = self.read_screen(
                    self.recog.img[name_p[i][0][1]:name_p[i][1][1], name_p[i][0][0]:name_p[i][1][0]], type="name")
                error_count += 1
                if error_count > 1:
                    raise Exception("超过出错上限")
            _mood = 24
            # 如果房间不为空
            if _name != '':
                if _name not in self.op_data.operators.keys() and _name in agent_list:
                    self.op_data.add(Operator(_name, ""))
                update_time = False
                agent = self.op_data.operators[_name]
                if self.op_data.operators[_name].need_to_refresh(r=room) or (
                        agent.is_resting() and not room.startswith('dorm') and agent.is_high()):
                    _mood = self.read_accurate_mood(self.recog.img, cord=mood_p[i])
                    update_time = True
                else:
                    _mood = self.op_data.operators[_name].current_mood()
                high_no_time = self.op_data.update_detail(_name, _mood, room, i, update_time)
                data['depletion_rate'] = agent.depletion_rate
                if high_no_time is not None:
                    logger.debug(f"检测到高效组休息时间数据不存在:{room},{high_no_time}")
                    read_time_index.append(high_no_time)
            else:
                _mood = -1
            data['agent'] = _name
            data['mood'] = _mood
            if i in read_time_index:
                if _mood == 24:
                    data['time'] = datetime.now()
                else:
                    upperLimit = 43200
                    logger.debug(f"开始记录时间:{room},{i}")
                    data['time'] = self.double_read_time(time_p[i], upperLimit=upperLimit)
                self.op_data.refresh_dorm_time(room, i, data)
                logger.debug(f"停止记录时间:{str(data)}")
            result.append(data)
        for _operator in self.op_data.operators.keys():
            if self.op_data.operators[_operator].current_room == room and _operator not in [res['agent'] for res in
                                                                                            result]:
                self.op_data.operators[_operator].current_room = ''
                self.op_data.operators[_operator].current_index = -1
                logger.info(f'重设 {_operator} 至空闲')
        return result

    def refresh_current_room(self, room, current_index=None):
        _current_room = self.op_data.get_current_room(room, current_index=current_index)
        if _current_room is None:
            self.get_agent_from_room(room)
            _current_room = self.op_data.get_current_room(room, True)
        return _current_room

    def get_order_remaining_time(self):
        error_count = 0
        while self.find('factory_accelerate') is None and self.find('bill_accelerate') is None:
            if error_count > 5:
                raise Exception('未成功进入无人机界面')
            self.tap((self.recog.w * 0.05, self.recog.h * 0.95), interval=0.5)
            error_count += 1
        # 订单剩余时间
        execute_time = self.double_read_time((int(self.recog.w * 650 / 2496), int(self.recog.h * 660 / 1404),
                                              int(self.recog.w * 815 / 2496), int(self.recog.h * 710 / 1404)),
                                             use_digit_reader=True)
        return round((execute_time - datetime.now()).total_seconds(), 1)

    def agent_arrange(self, plan: tp.BasePlan, get_time=False):
        logger.info('基建：排班')
        rooms = list(plan.keys())
        new_plan = {}
        # 优先替换工作站再替换宿舍
        rooms.sort(key=lambda x: x.startswith('dorm'), reverse=False)
        for room in rooms:
            finished = False
            choose_error = 0
            checked = False
            while not finished:
                try:
                    error_count = 0
                    self.enter_room(room)
                    while self.find('room_detail') is None:
                        if error_count > 3:
                            raise Exception('未成功进入房间')
                        self.tap((self.recog.w * 0.05, self.recog.h * 0.4), interval=0.5)
                        error_count += 1
                    error_count = 0
                    if not checked:
                        if ('但书' in plan[room] or '龙舌兰' in plan[room]) and not \
                                room.startswith('dormitory'):
                            new_plan[room] = self.refresh_current_room(room)
                        if '菲亚梅塔' in plan[room] and len(plan[room]) == 2:
                            new_plan[room] = self.refresh_current_room(room)
                            working_room = self.op_data.operators[plan[room][0]].room
                            new_plan[working_room] = self.op_data.get_current_room(working_room, True)
                        if 'Current' in plan[room]:
                            self.refresh_current_room(room, [index for index, value in enumerate(plan[room]) if
                                                             value == "Current"])
                            for current_idx, _name in enumerate(plan[room]):
                                if _name == 'Current':
                                    plan[room][current_idx] = self.op_data.get_current_room(room, True)[current_idx]
                        if room in self.op_data.run_order_rooms and len(new_plan) == 0:
                            if plan[room] != self.op_data.get_current_room(room):
                                logger.info("检测到插拔房间人员变动！")
                                run_order_task = find_next_task(self.tasks, datetime.now()+ timedelta(minutes=10), task_type=TaskTypes.RUN_ORDER,
                                                                meta_data=room)
                                if run_order_task is not None:
                                    logger.debug("移除超过10分钟的跑单任务以刷新时间")
                                    self.tasks.remove(run_order_task)
                    checked = True
                    current_room = self.op_data.get_current_room(room, True)
                    same = len(plan[room]) == len(current_room)
                    if same:
                        for item1, item2 in zip(plan[room], current_room):
                            if item1 != item2:
                                same = False
                    if not same:
                        if len(new_plan) == 1 and self.op_data.config.run_order_buffer_time > 0:
                            remaining_time = self.get_order_remaining_time()
                            if 0 < remaining_time < self.run_order_delay * 60:
                                self.task.time = datetime.now() + timedelta(seconds=remaining_time) - timedelta(
                                    minutes=self.run_order_delay)
                                logger.info(f"订单倒计时 {remaining_time}秒")
                                self.back()
                                while self.find('room_detail') is None:
                                    if error_count > 3:
                                        raise Exception('未成功进入房间')
                                    self.tap((self.recog.w * 0.05, self.recog.h * 0.4), interval=0.5)
                                    error_count += 1
                            else:
                                logger.info(f"检测到漏单")
                                self.send_email("检测到漏单！")
                                self.back_to_index()
                                return
                        while self.find('arrange_order_options') is None:
                            if error_count > 3:
                                raise Exception('未成功进入干员选择界面')
                            self.tap((self.recog.w * 0.82, self.recog.h * 0.2), interval=1)
                            error_count += 1
                        self.choose_agent(plan[room], room, choose_error <= 0)
                        self.recog.update()
                        if room in self.op_data.run_order_rooms and len(
                                new_plan) == 1 and self.op_data.config.run_order_buffer_time > 0:
                            wait_confirm = round(((self.task.time - datetime.now()).total_seconds() +
                                                  self.run_order_delay * 60 - self.op_data.config.run_order_buffer_time),
                                                 1)
                            if wait_confirm > 0:
                                logger.info(f'龙舌兰、但书进驻前等待 {str(wait_confirm)} 秒')
                                time.sleep(wait_confirm)
                        self.tap_element('confirm_blue', detected=True, judge=False, interval=3)
                        if self.get_infra_scene() == Scene.INFRA_ARRANGE_CONFIRM:
                            _x0 = self.recog.w // 3 * 2  # double confirm
                            _y0 = self.recog.h - 10
                            self.tap((_x0, _y0), rebuild=True)
                        read_time_index = []
                        if get_time:
                            read_time_index = self.op_data.get_refresh_index(room, plan[room])
                        if len(new_plan) > 1:
                            self.op_data.operators['菲亚梅塔'].time_stamp = None
                            self.op_data.operators[plan[room][0]].time_stamp = None
                        current = self.get_agent_from_room(room, read_time_index)
                        for idx, name in enumerate(plan[room]):
                            if current[idx]['agent'] != name:
                                logger.error(f'检测到的干员{current[idx]["agent"]},需要安排的干员{name}')
                                raise Exception('检测到安排干员未成功')
                    else:
                        logger.info(f"任务与当前房间相同，跳过安排{room}人员")
                    finished = True
                    # 如果完成则移除该任务
                    del plan[room]
                    # back to 基地主界面
                    if self.get_infra_scene() == Scene.CONNECTING:
                        if not self.waiting_solver(Scene.CONNECTING, sleep_time=3):
                            return
                except Exception as e:
                    logger.exception(e)
                    choose_error += 1
                    self.recog.update()
                    back_count = 0
                    while self.get_infra_scene() != Scene.INFRA_MAIN:
                        self.back()
                        self.recog.update()
                        back_count += 1
                        if back_count > 3:
                            raise e
                    if choose_error > 3:
                        raise e
                    else:
                        continue
            if len(new_plan) != 1:
                self.back(0.5)
            else:
                if self.op_data.config.run_order_buffer_time <= 0:
                    self.back(0.5)
        if len(new_plan) == 1:
            if self.op_data.config.run_order_buffer_time <= 0:
                logger.info("开始插拔")
                self.drone(room, not_customize=True)
            else:
                # 葛朗台跑单模式
                while self.find('factory_accelerate') is None and self.find('bill_accelerate') is None:
                    if error_count > 5:
                        raise Exception('未成功进入无人机界面')
                    self.tap((self.recog.w * 0.05, self.recog.h * 0.95), interval=0.5)
                    error_count += 1
                # 订单剩余时间
                execute_time = self.double_read_time((int(self.recog.w * 650 / 2496), int(self.recog.h * 660 / 1404),
                                                      int(self.recog.w * 815 / 2496), int(self.recog.h * 710 / 1404)),
                                                     use_digit_reader=True)
                wait_time = round((execute_time - datetime.now()).total_seconds(), 1)
                logger.debug(f"停止{wait_time}秒等待订单完成")
                if 0 < wait_time < self.run_order_delay*60:
                    logger.info(f"停止{wait_time}秒等待订单完成")
                    self.sleep(wait_time)
                    # 等待服务器交互
                    if self.get_infra_scene() == Scene.CONNECTING:
                        if not self.waiting_solver(Scene.CONNECTING, sleep_time=1):
                            return
                if self.drone_room is None:
                    drone_count = self.digit_reader.get_drone(self.recog.gray)
                    logger.info(f'当前无人机数量为：{drone_count}')
                    # 200 为识别错误
                    if drone_count >= self.drone_count_limit and drone_count != 201:
                        self.drone(room, not_customize=True, skip_enter=True)
                else:
                    self.recog.update()
                    self.recog.save_screencap('run_order')
                    self.back(interval=0.5)
                    self.back(interval=0.5)
            # 防止由于意外导致的死循环
            run_order_room = next(iter(new_plan))
            if '但书' in new_plan[run_order_room] or '龙舌兰' in new_plan[run_order_room]:
                new_plan[run_order_room] = [data.agent for data in self.op_data.plan[room]]
            self.tasks.append(SchedulerTask(time=self.tasks[0].time, task_plan=new_plan))
            self.skip(['planned', 'todo_task'])
        elif len(new_plan) > 1:
            self.tasks.append(SchedulerTask(time=self.tasks[0].time, task_plan=new_plan))
            # 急速换班
            self.skip()
        logger.info('返回基建主界面')

    def skip(self, task_names='All'):
        if task_names == 'All':
            task_names = ['planned', 'collect_notification', 'todo_task']
        if 'planned' in task_names:
            self.planned = True
        if 'todo_task' in task_names:
            self.todo_task = True
        if 'collect_notification' in task_names:
            self.collect_notification = True

    def reload(self):
        error = False
        for room in self.reload_room:
            try:
                self.enter_room(room)
                self.tap((self.recog.w * 0.05, self.recog.h * 0.95), interval=0.5)
                # 补货
                self.tap((self.recog.w * 0.75, self.recog.h * 0.3), interval=0.5)
                self.tap((self.recog.w * 0.75, self.recog.h * 0.9), interval=0.5)
                if self.get_infra_scene() == Scene.CONNECTING:
                    if not self.waiting_solver(Scene.CONNECTING, sleep_time=2):
                        return
                self.back()
                self.back()
            except Exception as e:
                logger.error(e)
                error = True
                self.recog.update()
                back_count = 0
                while self.get_infra_scene() != Scene.INFRA_MAIN:
                    self.back()
                    self.recog.update()
                    back_count += 1
                    if back_count > 3:
                        raise e
        if not error:
            self.reload_time = datetime.now()

    @CFUNCTYPE(None, c_int, c_char_p, c_void_p)
    def log_maa(msg, details, arg):
        m = Message(msg)
        d = json.loads(details.decode('utf-8'))
        logger.debug(d)
        logger.debug(m)
        logger.debug(arg)
        if "what" in d and d["what"] == "StageDrops":
            global stage_drop
            stage_drop["details"].append(d["details"]["drops"])
            stage_drop["summary"] = d["details"]["stats"]

        elif "what" in d and d["what"] == "RecruitTagsSelected":
            global recruit_tags_selected
            recruit_tags_selected["tags"].append(d["details"]["tags"])

        elif "what" in d and d["what"] == "RecruitResult":
            global recruit_results
            temp_dict = {
                "tags": d["details"]["tags"],
                "level": d["details"]["level"],
                "result": d["details"]["result"],
            }
            recruit_results["results"].append(temp_dict)

        elif "what" in d and d["what"] == "RecruitSpecialTag":
            global recruit_special_tags
            recruit_special_tags["tags"].append(d["details"]["tags"])

    def initialize_maa(self):
        asst_path = os.path.dirname(pathlib.Path(self.maa_config['maa_path']) / "Python" / "asst")
        if asst_path not in sys.path:
            sys.path.append(asst_path)
        global Message
        from asst.asst import Asst
        from asst.utils import Message, Version, InstanceOptionType
        from asst.updater import Updater

        # logger.info("开始更新Maa……")
        # Updater(self.maa_config['maa_path'], Version.Stable).update()
        # logger.info("Maa更新完成")
        Asst.load(path=self.maa_config['maa_path'])

        self.MAA = Asst(callback=self.log_maa)
        self.stages = []
        self.MAA.set_instance_option(InstanceOptionType.touch_type, self.maa_config['touch_option'])
        if self.MAA.connect(self.maa_config['maa_adb_path'], self.device.client.device_id,
                            self.maa_config["conn_preset"]):
            logger.info("MAA 连接成功")
        else:
            logger.info("MAA 连接失败")
            raise Exception("MAA 连接失败")

    def append_maa_task(self, type):
        if type in ['StartUp', 'Visit', 'Award']:
            self.MAA.append_task(type)
        elif type == 'Fight':
            _plan = self.maa_config['weekly_plan'][get_server_weekday()]
            logger.info(f"现在服务器是{_plan['weekday']}")
            for stage in _plan["stage"]:
                logger.info(f"添加关卡:{stage}")
                self.MAA.append_task('Fight', {
                    # 空值表示上一次
                    # 'stage': '',
                    'stage': stage,
                    'medicine': _plan["medicine"],
                    'stone': 0,
                    'times': 999,
                    'report_to_penguin': True,
                    'client_type': '',
                    'penguin_id': '',
                    'DrGrandet': False,
                    'server': 'CN',
                    'expiring_medicine': 9999
                })
                self.stages.append(stage)
        elif type == 'Recruit':
            if self.maa_config['recruitment_time']:
                recruitment_time = 460
            else:
                recruitment_time = 540
            if self.maa_config['recruit_only_4']:
                confirm = [4]
            else:
                confirm = [3, 4]
            self.MAA.append_task('Recruit', {
                'select': [4],
                'confirm': confirm,
                'times': 4,
                'refresh': True,
                "recruitment_time": {
                    "3": recruitment_time,
                    "4": 540
                }
            })
        elif type == 'Mall':
            self.MAA.append_task('Mall', {
                'shopping': True,
                'buy_first': self.maa_config['buy_first'].split(","),
                'blacklist': self.maa_config['blacklist'].split(","),
                'credit_fight': self.maa_config['credit_fight'] and '' not in self.stages and self.credit_fight is None,
                "force_shopping_if_credit_full": self.maa_config['mall_ignore_when_full']
            })

    def maa_plan_solver(self, tasks='All', one_time=False):
        try:
            if not one_time and self.maa_config['last_execution'] is not None and datetime.now() - timedelta(
                    seconds=self.maa_config['maa_execution_gap'] * 3600) < self.maa_config['last_execution']:
                logger.info("间隔未超过设定时间，不启动maa")
            else:
                """森空岛签到"""
                if self.skland_config['skland_enable']:
                    skland = SKLand(self.skland_config['skland_info'])
                    skland.attendance()

                """测试公招用"""
                if self.recruit_config['recruit_enable']:
                    recruit([], self.email_config, self.recruit_config)

                self.send_email('启动MAA')
                self.back_to_index()
                # 任务及参数请参考 docs/集成文档.md
                self.initialize_maa()
                if tasks == 'All':
                    tasks = ['StartUp', 'Fight', 'Visit', 'Mall', 'Award']
                    # tasks = ['StartUp', 'Fight', 'Recruit', 'Visit', 'Mall', 'Award']
                for maa_task in tasks:
                    if maa_task == 'Recruit':
                        continue
                    self.append_maa_task(maa_task)
                # asst.append_task('Copilot', {
                #     'stage_name': '千层蛋糕',
                #     'filename': './GA-EX8-raid.json',
                #     'formation': False

                # })
                self.MAA.start()
                stop_time = None
                if one_time:
                    stop_time = datetime.now() + timedelta(minutes=5)
                else:
                    global stage_drop
                    stage_drop = {"details": [], "summary": {}}

                    global recruit_tags_selected
                    recruit_tags_selected = {"tags": []}

                    global recruit_results
                    recruit_results = {"results": []}

                    global recruit_special_tags
                    recruit_special_tags = {"tags": []}
                logger.info(f"MAA 启动")
                hard_stop = False
                while self.MAA.running():
                    # 单次任务默认5分钟
                    if one_time and stop_time < datetime.now():
                        self.MAA.stop()
                        hard_stop = True
                    # 5分钟之前就停止
                    elif not one_time and (self.tasks[0].time - datetime.now()).total_seconds() < 300:
                        self.MAA.stop()
                        hard_stop = True
                    else:
                        time.sleep(5)
                if hard_stop:
                    hard_stop_msg = "Maa任务未完成，等待3分钟关闭游戏"
                    logger.info(hard_stop_msg)
                    self.send_email(hard_stop_msg)
                    time.sleep(180)
                    self.device.exit(self.package_name)
                elif not one_time:
                    logger.info(f"记录MAA 本次执行时间")
                    self.maa_config['last_execution'] = datetime.now()
                    logger.info(self.maa_config['last_execution'])
                    if "Mall" in tasks and self.credit_fight is None:
                        self.credit_fight = get_server_weekday()
                        logger.info("记录首次信用作战")
                    logger.debug(stage_drop)
                    # 有掉落东西再发
                    if stage_drop["details"]:
                        self.send_email(maa_template.render(stage_drop=stage_drop), "Maa停止", "html")

                    '''仅发送由maa选择的结果以及稀有tag'''
                    if recruit_results:
                        result = []
                        # 稀有tag发送
                        if recruit_special_tags['tags']:
                            result = filter_result(recruit_special_tags['tags'], recruit_results["results"], 0)
                            self.send_email(recruit_template.render(recruit_results=result), "出现稀有tag辣", "html")

                        # 发送选择的tag
                        if recruit_tags_selected['tags']:
                            result = filter_result(recruit_tags_selected['tags'], recruit_results["results"], 1)
                            self.send_email(recruit_template.render(recruit_results=result), "公招结果", "html")

                else:
                    self.send_email("Maa单次任务停止")
            now_time = datetime.now().time()
            try:
                min_time = datetime.strptime(self.maa_config['sleep_min'], "%H:%M").time()
                max_time = datetime.strptime(self.maa_config['sleep_max'], "%H:%M").time()
                if max_time < min_time:
                    if now_time > min_time or now_time < max_time:
                        rg_sleep = True
                    else:
                        rg_sleep = False
                else:
                    if min_time < now_time < max_time:
                        rg_sleep = True
                    else:
                        rg_sleep = False
            except ValueError:
                rg_sleep = False
            if (self.maa_config['roguelike'] or self.maa_config['reclamation_algorithm'] or self.maa_config[
                'stationary_security_service']) and not rg_sleep:
                logger.info(f'准备开始：肉鸽/保全/演算')
                self.send_email('启动 肉鸽/保全/演算')
                while (self.tasks[0].time - datetime.now()).total_seconds() > 30:
                    self.MAA = None
                    self.initialize_maa()
                    if self.maa_config['roguelike']:
                        self.MAA.append_task('Roguelike', {
                            'theme': self.maa_config['rogue_theme'],
                            'squad': self.maa_config['rogue']['squad'],
                            'roles': self.maa_config['rogue']['roles'],
                            'core_char': self.maa_config['rogue']['core_char'],
                            'use_support': self.maa_config['rogue']['use_support'],
                            'use_nonfriend_support': self.maa_config['rogue']['use_nonfriend_support'],
                            'mode': self.maa_config['rogue']['mode'],
                            'investment_enabled': self.maa_config['rogue']['investment_enabled'],
                            'stop_when_investment_full': self.maa_config['rogue']['stop_when_investment_full'],
                            'refresh_trader_with_dice': self.maa_config['rogue']['refresh_trader_with_dice'],
                            'starts_count': 9999999,
                            'investments_count': 9999999,
                        })
                    elif self.maa_config['reclamation_algorithm']:
                        self.back_to_reclamation_algorithm()
                        self.MAA.append_task('ReclamationAlgorithm')
                    elif self.maa_config['stationary_security_service']:
                        if self.maa_config['copilot_file_location'] == "" or self.maa_config[
                            'copilot_loop_times'] <= 0 or self.maa_config['sss_type'] not in [1, 2]:
                            raise Exception("保全派驻配置无法找到")
                        ec_type = self.maa_config['ec_type'] if 'ec_type' in self.maa_config else 2
                        if self.to_sss(self.maa_config['sss_type'], ec_type) is not None:
                            raise Exception("保全派驻导航失败")
                        self.MAA.append_task('SSSCopilot', {
                            'filename': self.maa_config['copilot_file_location'],
                            'formation': False,
                            'loop_times': self.maa_config['copilot_loop_times']
                        })
                    logger.info('启动')
                    self.MAA.start()
                    while self.MAA.running():
                        if (self.tasks[0].time - datetime.now()).total_seconds() < 30:
                            self.MAA.stop()
                            break
                        else:
                            time.sleep(0)
                    self.device.exit(self.package_name)
            # 生息演算逻辑 结束
            if one_time:
                if len(self.tasks) > 0:
                    del self.tasks[0]
                self.MAA = None
                if find_next_task(self.tasks, datetime.now() + timedelta(seconds=900)) is None:
                    # 未来10分钟没有任务就新建
                    self.tasks.append(SchedulerTask())
                return
            remaining_time = (self.tasks[0].time - datetime.now()).total_seconds()
            subject = f"休息 {format_time(remaining_time)}，到{self.tasks[0].time.strftime('%H:%M:%S')}开始工作"
            context = f"下一次任务:{self.tasks[0].plan if len(self.tasks[0].plan) != 0 else '空任务' if self.tasks[0].type == '' else self.tasks[0].type}"
            logger.info(context)
            logger.info(subject)
            if remaining_time > 0:
                if remaining_time > 300 and self.exit_game_when_idle:
                    self.device.exit(self.package_name)
                    self.task_count += 1
                    logger.info(f"第{self.task_count}次任务结束，关闭游戏，降低功耗")
                time.sleep(remaining_time)
            self.MAA = None
        except Exception as e:
            logger.exception(e)
            self.MAA = None
            remaining_time = (self.tasks[0].time - datetime.now()).total_seconds()
            if remaining_time > 0:
                logger.info(f"休息 {format_time(remaining_time)}，到{self.tasks[0].time.strftime('%H:%M:%S')}开始工作")
                time.sleep(remaining_time)
            self.device.exit(self.package_name)<|MERGE_RESOLUTION|>--- conflicted
+++ resolved
@@ -1426,8 +1426,7 @@
         logger.info('返回基建主界面')
         self.back(interval=2, rebuild=False)
         self.back(interval=2)
-<<<<<<< HEAD
-        
+
 
     # 用于制造站切换产物，请注意在调用该函数前有足够的无人机，并补足相应制造站产物，目前仅支持中级作战记录与赤金之间的切换
     # def 制造站切换产物(self, room: str, 目标产物: str, not_customize=False, not_return=False):
@@ -1533,82 +1532,8 @@
     #             self.tap((self.recog.w * 3 // 4, self.recog.h * 2 // 7), interval=1)    # 点击最多
     #             self.tap((self.recog.w * 3 // 4, self.recog.h * 5 // 6), interval=1)    # 确认数量
     #             self.tap((self.recog.w * 3 // 4, self.recog.h * 7 // 10), interval=1)   # 确认更改
-                
-=======
-
-        # # 用于制造站切换产物，请注意在调用该函数前有足够的无人机，并补足相应制造站产物，目前仅支持中级作战记录与赤金之间的切换
-        # def 制造站切换产物(self, room: str, 目标产物: str, not_customize=False, not_return=False):
-        # # 点击进入该房间
-        # self.进入房间(room)
-        # while self.get_infra_scene() == 9:
-        #     time.sleep(1)
-        #     self.recog.update()
-        # # 进入房间详情
-        # self.tap((self.recog.w * 0.05, self.recog.h * 0.95), interval=3)
-        # # 关闭掉房间总览
-        # error_count = 0
-        # while self.find('factory_accelerate') is None:
-        #     if error_count > 5:
-        #         raise Exception('未成功进入制造详情界面')
-        #     self.tap((self.recog.w * 0.05, self.recog.h * 0.95), interval=3)
-        #     error_count += 1
-        # accelerate = self.find('factory_accelerate')
-        # 无人机数量 = 当前项目.digit_reader.get_drone(当前项目.recog.gray, 当前项目.recog.h, 当前项目.recog.w)
-        # if accelerate:
-        #     self.tap_element('factory_accelerate')
-        #     self.recog.update()
-        #     剩余制造加速总时间 = self.digit_reader.识别制造加速总剩余时间(self.recog.gray, self.recog.h, self.recog.w)
-        #     # logger.info(f'制造站 B{room[5]}0{room[7]} 剩余制造总时间为 {剩余制造加速总时间}')
-        #     时 = int(剩余制造加速总时间[0:3])
-        #     if 时 > 118: 当前产物 = '经验'
-        #     else:   当前产物 = '赤金'
-        #     if 当前产物 == 目标产物:    self.返回基建主界面()
-        #     else:
-        #         logger.info(f'制造站 B{room[5]}0{room[7]} 当前产物为{当前产物}，切换产物为{目标产物}')
-        #         需要无人机数 = 0
-        #         while 需要无人机数 < 10:
-        #             总分钟数 = int(剩余制造加速总时间[4:6]) + 60 * 时
-        #             if 当前产物 == '赤金':
-        #                 需要无人机数 = (总分钟数 % 72) // 3 + 1
-        #             elif 当前产物 == '经验':
-        #                 需要无人机数 = (总分钟数 % 180) // 3 + 1
-        #             else:
-        #                 logger.warning('目前不支持该产物切换策略，尚待完善')
-        #                 self.返回基建主界面()
-        #             if 需要无人机数 > 无人机数量 - 10:
-        #                 logger.warning(f'''
-        #                 切换产物需要无人机{需要无人机数}个，当前仅有{无人机数量}个，
-        #                 无法切换产物，建议该任务至少在{(需要无人机数 - 无人机数量 + 10) * 3.5 // 3}分钟后再执行
-        #                 ''')
-        #                 self.返回基建主界面()
-        #             else:
-        #                 logger.warning(f'需要加无人机{需要无人机数}个')
-        #                 for 次数 in range(需要无人机数):
-        #                     self.tap((self.recog.w * 1320 // 1920, self.recog.h * 502 // 1080), interval=0.05)
-        #                 self.recog.update()
-        #                 剩余制造加速总时间 = self.digit_reader.识别制造加速总剩余时间(
-        #                     self.recog.gray, self.recog.h, self.recog.w)
-        #                 # logger.info(f'制造站 B{room[5]}0{room[7]} 剩余制造总时间为 {剩余制造加速总时间}')
-        #             总分钟数 = int(剩余制造加速总时间[4:6]) + 60 * 时
-        #             if 当前产物 == '赤金':
-        #                 需要无人机数 = (总分钟数 % 72) // 3 + 1
-        #             elif 当前产物 == '经验':
-        #                 需要无人机数 = (总分钟数 % 180) // 3 + 1
-        #             else:
-        #                 logger.warning('目前不支持该产物切换策略，尚待完善')
-        #                 self.返回基建主界面()
-        #         self.tap((self.recog.w * 3 // 4, self.recog.h * 4 // 5), interval=3)    # 确认加速
-        #         self.tap((self.recog.w * 9 // 10, self.recog.h // 2), interval=1)     # 点击当前产品
-        #         if 目标产物 == '经验':
-        #             self.tap((self.recog.w // 2, self.recog.h // 2), interval=1)    # 点击中级作战记录
-        #         elif 目标产物 == '赤金':
-        #             self.tap((self.recog.w // 10, self.recog.h // 3), interval=1)   # 进入贵金属分类
-        #             self.tap((self.recog.w // 2, self.recog.h // 4), interval=1)    # 点击赤金
-        #         self.tap((self.recog.w * 3 // 4, self.recog.h * 2 // 7), interval=1)    # 点击最多
-        #         self.tap((self.recog.w * 3 // 4, self.recog.h * 5 // 6), interval=1)    # 确认数量
-        #         self.tap((self.recog.w * 3 // 4, self.recog.h * 7 // 10), interval=1)   # 确认更改
-
->>>>>>> a9cdafd0
+
+
     def get_arrange_order(self) -> ArrangeOrder:
         best_score, best_order = 0, None
         for order in ArrangeOrder:
