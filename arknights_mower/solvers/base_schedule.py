--- conflicted
+++ resolved
@@ -60,15 +60,11 @@
         self.reload_time = None
         self.reload_room = None
         self.run_order_delay=10
-<<<<<<< HEAD
         self.clue_count_limit = 9
         self.enable_party = True
         self.digit_reader = DigitReader()
         self.error = False
         self.clue_count = 0
-=======
-        self.enable_party = True
->>>>>>> b8f7bf23
 
     def run(self) -> None:
         """
@@ -399,17 +395,7 @@
                 logger.exception({e})
             self.planned = True
         elif not self.todo_task:
-<<<<<<< HEAD
             if self.party_time is None and self.enable_party:
-=======
-            notification = detector.infra_notification(self.recog.img)
-            if self.drone_room is not None:
-                if self.drone_time is None or self.drone_time < datetime.now()- timedelta(hours=self.drone_execution_gap):
-                    self.drone(self.drone_room)
-                    logger.info(f"记录本次无人机使用时间为:{datetime.now()}")
-                    self.drone_time = datetime.now()
-            if self.party_time is None and self.enable_party :
->>>>>>> b8f7bf23
                 self.clue()
             if self.clue_count>self.clue_count_limit and self.enable_party:
                 self.share_clue()
@@ -613,11 +599,8 @@
                     if op.current_mood() > int((op.upper_limit - op.lower_limit) * self.resting_treshhold + op.lower_limit):
                         continue
                     if op.name in self.op_data.exhaust_agent:
-<<<<<<< HEAD
                         if op.current_mood() <= 2:
-=======
-                        if op.mood <= 0:
->>>>>>> b8f7bf23
+
                             if next((e for e in self.tasks if 'type' in e.keys() and op.name in e['type']),
                                     None) is None:
                                 self.enter_room(op.current_room)
@@ -1231,13 +1214,7 @@
 
         accelerate = self.find('factory_accelerate')
         if accelerate:
-<<<<<<< HEAD
             drone_count = self.digit_reader.get_drone(self.recog.gray)
-=======
-            drone_count = self.read_screen(self.recog.img, type='drone_mood', cord=(
-                int(self.recog.w * 1150 / 1920), int(self.recog.h * 35 / 1080), int(self.recog.w * 1295 / 1920),
-                int(self.recog.h * 72 / 1080)), limit=200)
->>>>>>> b8f7bf23
             logger.info(f'当前无人机数量为：{drone_count}')
             if drone_count < self.drone_count_limit or drone_count > 200:
                 logger.info(f"无人机数量小于{self.drone_count_limit}->停止")
@@ -1269,13 +1246,7 @@
                 if self.drone_room is not None:
                     break
                 if not_customize:
-<<<<<<< HEAD
                     drone_count = self.digit_reader.get_drone(self.recog.gray)
-=======
-                    drone_count = self.read_screen(self.recog.img, type='drone_mood', cord=(
-                        int(self.recog.w * 1150 / 1920), int(self.recog.h * 35 / 1080), int(self.recog.w * 1295 / 1920),
-                        int(self.recog.h * 72 / 1080)), limit=200)
->>>>>>> b8f7bf23
                     logger.info(f'当前无人机数量为：{drone_count}')
                     # 200 为识别错误
                     if drone_count < self.drone_count_limit or drone_count == 201:
